--- conflicted
+++ resolved
@@ -507,16 +507,10 @@
         Polygons out;
         for (ExPolygon &island : islands) {
             BoundingBox bbox = get_extents(island.contour);
-<<<<<<< HEAD
+            // Samples are sorted lexicographically.
             auto it_lower = std::lower_bound(m_island_samples.begin(), m_island_samples.end(), Point(bbox.min - Point(1, 1)));
             auto it_upper = std::upper_bound(m_island_samples.begin(), m_island_samples.end(), Point(bbox.max + Point(1, 1)));
-            samples_inside.clear();
-=======
-            // Samples are sorted lexicographically.
-            auto it_lower = std::lower_bound(m_island_samples.begin(), m_island_samples.end(), bbox.min - Point(1, 1));
-            auto it_upper = std::upper_bound(m_island_samples.begin(), m_island_samples.end(), bbox.max + Point(1, 1));
             std::vector<std::pair<Point,bool>> samples_inside;
->>>>>>> 6b0cf4bb
             for (auto it = it_lower; it != it_upper; ++ it)
                 if (bbox.contains(*it))
                     samples_inside.push_back(std::make_pair(*it, false));
@@ -974,79 +968,9 @@
                         }
                         #endif /* SLIC3R_DEBUG */
 
-<<<<<<< HEAD
-                        if (this->m_object_config->dont_support_bridges) {
-                            // compute the area of bridging perimeters
-                            // Note: this is duplicate code from GCode.pm, we need to refactor
-                            if (true) {
-                                Polygons bridged_perimeters;
-                                {
-                                    Flow bridge_flow = layerm->flow(frPerimeter, true);
-                                    coordf_t nozzle_diameter = m_print_config->nozzle_diameter.get_at(layerm->region()->config.perimeter_extruder-1);
-                                    Polygons lower_grown_slices = offset(lower_layer_polygons, 0.5f*float(scale_(nozzle_diameter)), SUPPORT_SURFACES_OFFSET_PARAMETERS);
-                                    
-                                    // Collect perimeters of this layer.
-                                    // TODO: split_at_first_point() could split a bridge mid-way
-                                    Polylines overhang_perimeters;
-                                    for (ExtrusionEntity* extrusion_entity : layerm->perimeters.entities) {
-                                        const ExtrusionEntityCollection *island = dynamic_cast<ExtrusionEntityCollection*>(extrusion_entity);
-                                        assert(island != NULL);
-                                        for (size_t i = 0; i < island->entities.size(); ++ i) {
-                                            ExtrusionEntity *entity = island->entities[i];
-                                            ExtrusionLoop *loop = dynamic_cast<Slic3r::ExtrusionLoop*>(entity);
-                                            overhang_perimeters.push_back(loop ? 
-                                                loop->as_polyline() :
-                                                dynamic_cast<const Slic3r::ExtrusionPath*>(entity)->polyline);
-                                        }
-                                    }
-                                    
-                                    // workaround for Clipper bug, see Slic3r::Polygon::clip_as_polyline()
-                                    for (Polyline &polyline : overhang_perimeters)
-                                        polyline.points[0](0) += 1;
-                                    // Trim the perimeters of this layer by the lower layer to get the unsupported pieces of perimeters.
-                                    overhang_perimeters = diff_pl(overhang_perimeters, lower_grown_slices);
-                                    
-                                    // only consider straight overhangs
-                                    // only consider overhangs having endpoints inside layer's slices
-                                    // convert bridging polylines into polygons by inflating them with their thickness
-                                    // since we're dealing with bridges, we can't assume width is larger than spacing,
-                                    // so we take the largest value and also apply safety offset to be ensure no gaps
-                                    // are left in between
-                                    float w = float(std::max(bridge_flow.scaled_width(), bridge_flow.scaled_spacing()));
-                                    for (Polyline &polyline : overhang_perimeters)
-                                        if (polyline.is_straight()) {
-                                            // This is a bridge 
-                                            polyline.extend_start(fw);
-                                            polyline.extend_end(fw);
-                                            // Is the straight perimeter segment supported at both sides?
-                                            if (layer.slices.contains(polyline.first_point()) && layer.slices.contains(polyline.last_point()))
-                                                // Offset a polyline into a thick line.
-                                                polygons_append(bridged_perimeters, offset(polyline, 0.5f * w + 10.f));
-                                        }
-                                    bridged_perimeters = union_(bridged_perimeters);
-                                }
-                                // remove the entire bridges and only support the unsupported edges
-                                Polygons bridges;
-                                for (const Surface &surface : layerm->fill_surfaces.surfaces)
-                                    if (surface.surface_type == stBottomBridge && surface.bridge_angle != -1)
-                                        polygons_append(bridges, surface.expolygon);
-                                diff_polygons = diff(diff_polygons, bridges, true);
-                                polygons_append(bridges, bridged_perimeters);
-                                polygons_append(diff_polygons, 
-                                    intersection(
-                                        // Offset unsupported edges into polygons.
-                                        offset(layerm->unsupported_bridge_edges.polylines, scale_(SUPPORT_MATERIAL_MARGIN), SUPPORT_SURFACES_OFFSET_PARAMETERS),
-                                        bridges));
-                            } else {
-                                // just remove bridged areas
-                                diff_polygons = diff(diff_polygons, layerm->bridged, true);
-                            }
-                        } // if (m_objconfig->dont_support_bridges)
-=======
                         if (this->m_object_config->dont_support_bridges)
                             SupportMaterialInternal::remove_bridges_from_contacts(
                                 *m_print_config, lower_layer, lower_layer_polygons, layerm, fw, diff_polygons);
->>>>>>> 6b0cf4bb
 
                         if (diff_polygons.empty())
                             continue;
@@ -2694,11 +2618,7 @@
                 (fragment_end.is_start ? &polyline.points.front() : &polyline.points.back());
         }
     private:
-<<<<<<< HEAD
-        ExtrusionPathFragmentEndPointAccessor& operator=(const ExtrusionPathFragmentEndPointAccessor&) = delete;
-=======
         ExtrusionPathFragmentEndPointAccessor& operator=(const ExtrusionPathFragmentEndPointAccessor&) {}
->>>>>>> 6b0cf4bb
         const std::vector<ExtrusionPathFragment> &m_path_fragments;
     };
     const coord_t search_radius = 7;
