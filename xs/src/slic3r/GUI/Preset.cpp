--- conflicted
+++ resolved
@@ -332,14 +332,10 @@
     static std::vector<std::string> s_opts;
     if (s_opts.empty()) {
         s_opts = {
-<<<<<<< HEAD
-            "bed_shape", "z_offset", "gcode_flavor", "use_relative_e_distances", "serial_port", "serial_speed", "host_type",
-            "print_host", "printhost_apikey", "printhost_cafile", "use_firmware_retraction", "use_volumetric_e", "variable_layer_height",
-=======
             "printer_technology",
             "bed_shape", "z_offset", "gcode_flavor", "use_relative_e_distances", "serial_port", "serial_speed", 
-            "octoprint_host", "octoprint_apikey", "octoprint_cafile", "use_firmware_retraction", "use_volumetric_e", "variable_layer_height",
->>>>>>> d05cb884
+            "use_firmware_retraction", "use_volumetric_e", "variable_layer_height",
+            "host_type", "print_host", "printhost_apikey", "printhost_cafile",
             "single_extruder_multi_material", "start_gcode", "end_gcode", "before_layer_gcode", "layer_gcode", "toolchange_gcode",
             "between_objects_gcode", "printer_vendor", "printer_model", "printer_variant", "printer_notes", "cooling_tube_retraction",
             "cooling_tube_length", "parking_pos_retraction", "extra_loading_move", "max_print_height", "default_print_profile", "inherits",
