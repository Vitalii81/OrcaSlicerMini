--- conflicted
+++ resolved
@@ -859,11 +859,7 @@
         m_upload_job.upload_data.upload_path = m_sla_print->print_statistics().finalize_output_path(m_upload_job.upload_data.upload_path.string());
         
         ThumbnailsList thumbnails = this->render_thumbnails(
-<<<<<<< HEAD
         	ThumbnailsParams{current_print()->full_print_config().option<ConfigOptionPoints>("thumbnails")->values, true, true, true, true});
-=======
-			ThumbnailsParams{current_print()->full_print_config().option<ConfigOptionPoints>("thumbnail_size")->values, true, true, true, true});
->>>>>>> f5976665
 																												 // true, false, true, true); // renders also supports and pad
         Zipper zipper{source_path.string()};
         m_sla_archive.export_print(zipper, *m_sla_print, m_upload_job.upload_data.upload_path.string());
