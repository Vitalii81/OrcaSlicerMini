#include "libslic3r/libslic3r.h"
#include "Selection.hpp"

#include "3DScene.hpp"
#include "GLCanvas3D.hpp"
#include "GUI_App.hpp"
#include "GUI.hpp"
#include "GUI_ObjectManipulation.hpp"
#include "GUI_ObjectList.hpp"
#include "Gizmos/GLGizmoBase.hpp"
#include "Camera.hpp"
#include "Plater.hpp"

#include "libslic3r/LocalesUtils.hpp"
#include "libslic3r/Model.hpp"
#include "libslic3r/PresetBundle.hpp"

#include <GL/glew.h>

#include <boost/algorithm/string/predicate.hpp>
#include <boost/log/trivial.hpp>

static const std::array<float, 4> UNIFORM_SCALE_COLOR = { 0.923f, 0.504f, 0.264f, 1.0f };

namespace Slic3r {
namespace GUI {

Selection::VolumeCache::TransformCache::TransformCache()
    : position(Vec3d::Zero())
    , rotation(Vec3d::Zero())
    , scaling_factor(Vec3d::Ones())
    , mirror(Vec3d::Ones())
    , rotation_matrix(Transform3d::Identity())
    , scale_matrix(Transform3d::Identity())
    , mirror_matrix(Transform3d::Identity())
    , full_matrix(Transform3d::Identity())
{
}

Selection::VolumeCache::TransformCache::TransformCache(const Geometry::Transformation& transform)
    : position(transform.get_offset())
    , rotation(transform.get_rotation())
    , scaling_factor(transform.get_scaling_factor())
    , mirror(transform.get_mirror())
    , full_matrix(transform.get_matrix())
{
    rotation_matrix = Geometry::assemble_transform(Vec3d::Zero(), rotation);
    scale_matrix = Geometry::assemble_transform(Vec3d::Zero(), Vec3d::Zero(), scaling_factor);
    mirror_matrix = Geometry::assemble_transform(Vec3d::Zero(), Vec3d::Zero(), Vec3d::Ones(), mirror);
}

Selection::VolumeCache::VolumeCache(const Geometry::Transformation& volume_transform, const Geometry::Transformation& instance_transform)
    : m_volume(volume_transform)
    , m_instance(instance_transform)
{
}

bool Selection::Clipboard::is_sla_compliant() const
{
    if (m_mode == Selection::Volume)
        return false;

    for (const ModelObject* o : m_model->objects) {
        if (o->is_multiparts())
            return false;

        for (const ModelVolume* v : o->volumes) {
            if (v->is_modifier())
                return false;
        }
    }

    return true;
}

Selection::Clipboard::Clipboard()
{
    m_model.reset(new Model);
}

void Selection::Clipboard::reset()
{
    m_model->clear_objects();
}

bool Selection::Clipboard::is_empty() const
{
    return m_model->objects.empty();
}

ModelObject* Selection::Clipboard::add_object()
{
    return m_model->add_object();
}

ModelObject* Selection::Clipboard::get_object(unsigned int id)
{
    return (id < (unsigned int)m_model->objects.size()) ? m_model->objects[id] : nullptr;
}

const ModelObjectPtrs& Selection::Clipboard::get_objects() const
{
    return m_model->objects;
}

Selection::Selection()
    : m_volumes(nullptr)
    , m_model(nullptr)
    , m_enabled(false)
    , m_mode(Instance)
    , m_type(Empty)
    , m_valid(false)
    , m_scale_factor(1.0f)
{
    this->set_bounding_boxes_dirty();
}


void Selection::set_volumes(GLVolumePtrs* volumes)
{
    m_volumes = volumes;
    update_valid();
}

// Init shall be called from the OpenGL render function, so that the OpenGL context is initialized!
bool Selection::init()
{
    m_arrow.init_from(straight_arrow(10.0f, 5.0f, 5.0f, 10.0f, 1.0f));
    m_curved_arrow.init_from(circular_arrow(16, 10.0f, 5.0f, 10.0f, 5.0f, 1.0f));

#if ENABLE_RENDER_SELECTION_CENTER
    m_vbo_sphere.init_from(make_sphere(0.75, 2*PI/24));
#endif // ENABLE_RENDER_SELECTION_CENTER

    return true;
}

void Selection::set_model(Model* model)
{
    m_model = model;
    update_valid();
}

void Selection::add(unsigned int volume_idx, bool as_single_selection, bool check_for_already_contained)
{
    if (!m_valid || (unsigned int)m_volumes->size() <= volume_idx)
        return;

    const GLVolume* volume = (*m_volumes)[volume_idx];
    // wipe tower is already selected
    if (is_wipe_tower() && volume->is_wipe_tower)
        return;

    bool keep_instance_mode = (m_mode == Instance) && !as_single_selection;
    bool already_contained = check_for_already_contained && contains_volume(volume_idx);

    // resets the current list if needed
    bool needs_reset = as_single_selection && !already_contained;
    needs_reset |= volume->is_wipe_tower;
    needs_reset |= is_wipe_tower() && !volume->is_wipe_tower;
    needs_reset |= as_single_selection && !is_any_modifier() && volume->is_modifier;
    needs_reset |= is_any_modifier() && !volume->is_modifier;

    if (!already_contained || needs_reset) {
        wxGetApp().plater()->take_snapshot(_L("Selection-Add"));

        if (needs_reset)
            clear();

        if (!keep_instance_mode)
            m_mode = volume->is_modifier ? Volume : Instance;
    }
    else
      // keep current mode
      return;

    switch (m_mode)
    {
    case Volume:
    {
        if (volume->volume_idx() >= 0 && (is_empty() || volume->instance_idx() == get_instance_idx()))
            do_add_volume(volume_idx);

        break;
    }
    case Instance:
    {
        Plater::SuppressSnapshots suppress(wxGetApp().plater());
        add_instance(volume->object_idx(), volume->instance_idx(), as_single_selection);
        break;
    }
    }

    update_type();
    this->set_bounding_boxes_dirty();
}

void Selection::remove(unsigned int volume_idx)
{
    if (!m_valid || (unsigned int)m_volumes->size() <= volume_idx)
        return;

    if (!contains_volume(volume_idx))
        return;

    wxGetApp().plater()->take_snapshot(_L("Selection-Remove"));

    GLVolume* volume = (*m_volumes)[volume_idx];

    switch (m_mode)
    {
    case Volume:
    {
        do_remove_volume(volume_idx);
        break;
    }
    case Instance:
    {
        do_remove_instance(volume->object_idx(), volume->instance_idx());
        break;
    }
    }

    update_type();
    this->set_bounding_boxes_dirty();
}

void Selection::add_object(unsigned int object_idx, bool as_single_selection)
{
    if (!m_valid)
        return;

    std::vector<unsigned int> volume_idxs = get_volume_idxs_from_object(object_idx);
    if ((!as_single_selection && contains_all_volumes(volume_idxs)) ||
        (as_single_selection && matches(volume_idxs)))
        return;

    wxGetApp().plater()->take_snapshot(_L("Selection-Add Object"));

    // resets the current list if needed
    if (as_single_selection)
        clear();

    m_mode = Instance;

    do_add_volumes(volume_idxs);

    update_type();
    this->set_bounding_boxes_dirty();
}

void Selection::remove_object(unsigned int object_idx)
{
    if (!m_valid)
        return;

    wxGetApp().plater()->take_snapshot(_L("Selection-Remove Object"));

    do_remove_object(object_idx);

    update_type();
    this->set_bounding_boxes_dirty();
}

void Selection::add_instance(unsigned int object_idx, unsigned int instance_idx, bool as_single_selection)
{
    if (!m_valid)
        return;

    const std::vector<unsigned int> volume_idxs = get_volume_idxs_from_instance(object_idx, instance_idx);
    if ((!as_single_selection && contains_all_volumes(volume_idxs)) ||
        (as_single_selection && matches(volume_idxs)))
        return;

    wxGetApp().plater()->take_snapshot(_L("Selection-Add Instance"));

    // resets the current list if needed
    if (as_single_selection)
        clear();

    m_mode = Instance;

    do_add_volumes(volume_idxs);

    update_type();
    this->set_bounding_boxes_dirty();
}

void Selection::remove_instance(unsigned int object_idx, unsigned int instance_idx)
{
    if (!m_valid)
        return;

    wxGetApp().plater()->take_snapshot(_L("Selection-Remove Instance"));

    do_remove_instance(object_idx, instance_idx);

    update_type();
    this->set_bounding_boxes_dirty();
}

void Selection::add_volume(unsigned int object_idx, unsigned int volume_idx, int instance_idx, bool as_single_selection)
{
    if (!m_valid)
        return;

    std::vector<unsigned int> volume_idxs = get_volume_idxs_from_volume(object_idx, instance_idx, volume_idx);
    if ((!as_single_selection && contains_all_volumes(volume_idxs)) ||
        (as_single_selection && matches(volume_idxs)))
        return;

    // resets the current list if needed
    if (as_single_selection)
        clear();

    m_mode = Volume;

    do_add_volumes(volume_idxs);

    update_type();
    this->set_bounding_boxes_dirty();
}

void Selection::remove_volume(unsigned int object_idx, unsigned int volume_idx)
{
    if (!m_valid)
        return;

    for (unsigned int i = 0; i < (unsigned int)m_volumes->size(); ++i) {
        GLVolume* v = (*m_volumes)[i];
        if (v->object_idx() == (int)object_idx && v->volume_idx() == (int)volume_idx)
            do_remove_volume(i);
    }

    update_type();
    this->set_bounding_boxes_dirty();
}

void Selection::add_volumes(EMode mode, const std::vector<unsigned int>& volume_idxs, bool as_single_selection)
{
    if (!m_valid)
        return;

    if ((!as_single_selection && contains_all_volumes(volume_idxs)) ||
        (as_single_selection && matches(volume_idxs)))
        return;

    // resets the current list if needed
    if (as_single_selection)
        clear();

    m_mode = mode;
    for (unsigned int i : volume_idxs) {
        if (i < (unsigned int)m_volumes->size())
            do_add_volume(i);
    }

    update_type();
    this->set_bounding_boxes_dirty();
}

void Selection::remove_volumes(EMode mode, const std::vector<unsigned int>& volume_idxs)
{
    if (!m_valid)
        return;

    m_mode = mode;
    for (unsigned int i : volume_idxs) {
        if (i < (unsigned int)m_volumes->size())
            do_remove_volume(i);
    }

    update_type();
    this->set_bounding_boxes_dirty();
}

void Selection::add_all()
{
    if (!m_valid)
        return;

    unsigned int count = 0;
    for (unsigned int i = 0; i < (unsigned int)m_volumes->size(); ++i) {
        if (!(*m_volumes)[i]->is_wipe_tower)
            ++count;
    }

    if ((unsigned int)m_list.size() == count)
        return;
    
    wxGetApp().plater()->take_snapshot(_(L("Selection-Add All")));

    m_mode = Instance;
    clear();

    for (unsigned int i = 0; i < (unsigned int)m_volumes->size(); ++i) {
        if (!(*m_volumes)[i]->is_wipe_tower)
            do_add_volume(i);
    }

    update_type();
    this->set_bounding_boxes_dirty();
}

void Selection::remove_all()
{
    if (!m_valid)
        return;

    if (is_empty())
        return;
  
// Not taking the snapshot with non-empty Redo stack will likely be more confusing than losing the Redo stack.
// Let's wait for user feedback.
//    if (!wxGetApp().plater()->can_redo())
        wxGetApp().plater()->take_snapshot(_L("Selection-Remove All"));

    m_mode = Instance;
    clear();
}

void Selection::set_deserialized(EMode mode, const std::vector<std::pair<size_t, size_t>> &volumes_and_instances)
{
    if (! m_valid)
        return;

    m_mode = mode;
    for (unsigned int i : m_list)
        (*m_volumes)[i]->selected = false;
    m_list.clear();
    for (unsigned int i = 0; i < (unsigned int)m_volumes->size(); ++ i)
		if (std::binary_search(volumes_and_instances.begin(), volumes_and_instances.end(), (*m_volumes)[i]->geometry_id))
			do_add_volume(i);
    update_type();
    set_bounding_boxes_dirty();
}

void Selection::clear()
{
    if (!m_valid)
        return;

    if (m_list.empty())
        return;

    for (unsigned int i : m_list) {
        (*m_volumes)[i]->selected = false;
        // ensure the volume gets the proper color before next call to render (expecially needed for transparent volumes)
        (*m_volumes)[i]->set_render_color();
    }

    m_list.clear();

    update_type();
    set_bounding_boxes_dirty();

    // this happens while the application is closing
    if (wxGetApp().obj_manipul() == nullptr)
        return;

    // resets the cache in the sidebar
    wxGetApp().obj_manipul()->reset_cache();

    // #et_FIXME fake KillFocus from sidebar
    wxGetApp().plater()->canvas3D()->handle_sidebar_focus_event("", false);
}

// Update the selection based on the new instance IDs.
void Selection::instances_changed(const std::vector<size_t> &instance_ids_selected)
{
    assert(m_valid);
    assert(m_mode == Instance);
    m_list.clear();
    for (unsigned int volume_idx = 0; volume_idx < (unsigned int)m_volumes->size(); ++ volume_idx) {
        const GLVolume *volume = (*m_volumes)[volume_idx];
        auto it = std::lower_bound(instance_ids_selected.begin(), instance_ids_selected.end(), volume->geometry_id.second);
		if (it != instance_ids_selected.end() && *it == volume->geometry_id.second)
            this->do_add_volume(volume_idx);
    }
    update_type();
    this->set_bounding_boxes_dirty();
}

// Update the selection based on the map from old indices to new indices after m_volumes changed.
// If the current selection is by instance, this call may select newly added volumes, if they belong to already selected instances.
void Selection::volumes_changed(const std::vector<size_t> &map_volume_old_to_new)
{
    assert(m_valid);
    assert(m_mode == Volume);
    IndicesList list_new;
    for (unsigned int idx : m_list)
        if (map_volume_old_to_new[idx] != size_t(-1)) {
            unsigned int new_idx = (unsigned int)map_volume_old_to_new[idx];
            (*m_volumes)[new_idx]->selected = true;
            list_new.insert(new_idx);
        }
    m_list = std::move(list_new);
    update_type();
    this->set_bounding_boxes_dirty();
}

bool Selection::is_single_full_instance() const
{
    if (m_type == SingleFullInstance)
        return true;

    if (m_type == SingleFullObject)
        return get_instance_idx() != -1;

    if (m_list.empty() || m_volumes->empty())
        return false;

    int object_idx = m_valid ? get_object_idx() : -1;
    if (object_idx < 0 || (int)m_model->objects.size() <= object_idx)
        return false;

    int instance_idx = (*m_volumes)[*m_list.begin()]->instance_idx();

    std::set<int> volumes_idxs;
    for (unsigned int i : m_list) {
        const GLVolume* v = (*m_volumes)[i];
        if (object_idx != v->object_idx() || instance_idx != v->instance_idx())
            return false;

        int volume_idx = v->volume_idx();
        if (volume_idx >= 0)
            volumes_idxs.insert(volume_idx);
    }

    return m_model->objects[object_idx]->volumes.size() == volumes_idxs.size();
}

bool Selection::is_from_single_object() const
{
    const int idx = get_object_idx();
    return 0 <= idx && idx < 1000;
}

bool Selection::is_sla_compliant() const
{
    if (m_mode == Volume)
        return false;

    for (unsigned int i : m_list) {
        if ((*m_volumes)[i]->is_modifier)
            return false;
    }

    return true;
}

bool Selection::contains_all_volumes(const std::vector<unsigned int>& volume_idxs) const
{
    for (unsigned int i : volume_idxs) {
        if (m_list.find(i) == m_list.end())
            return false;
    }

    return true;
}

bool Selection::contains_any_volume(const std::vector<unsigned int>& volume_idxs) const
{
    for (unsigned int i : volume_idxs) {
        if (m_list.find(i) != m_list.end())
            return true;
    }

    return false;
}

bool Selection::matches(const std::vector<unsigned int>& volume_idxs) const
{
    unsigned int count = 0;

    for (unsigned int i : volume_idxs) {
        if (m_list.find(i) != m_list.end())
            ++count;
        else
            return false;
    }

    return count == (unsigned int)m_list.size();
}

bool Selection::requires_uniform_scale() const
{
    if (is_single_full_instance() || is_single_modifier() || is_single_volume())
        return false;

    return true;
}

int Selection::get_object_idx() const
{
    return (m_cache.content.size() == 1) ? m_cache.content.begin()->first : -1;
}

int Selection::get_instance_idx() const
{
    if (m_cache.content.size() == 1) {
        const InstanceIdxsList& idxs = m_cache.content.begin()->second;
        if (idxs.size() == 1)
            return *idxs.begin();
    }

    return -1;
}

const Selection::InstanceIdxsList& Selection::get_instance_idxs() const
{
    assert(m_cache.content.size() == 1);
    return m_cache.content.begin()->second;
}

const GLVolume* Selection::get_volume(unsigned int volume_idx) const
{
    return (m_valid && (volume_idx < (unsigned int)m_volumes->size())) ? (*m_volumes)[volume_idx] : nullptr;
}

const BoundingBoxf3& Selection::get_bounding_box() const
{
    if (m_bounding_box_dirty)
        calc_bounding_box();

    return m_bounding_box;
}

const BoundingBoxf3& Selection::get_unscaled_instance_bounding_box() const
{
    if (m_unscaled_instance_bounding_box_dirty)
        calc_unscaled_instance_bounding_box();
    return m_unscaled_instance_bounding_box;
}

const BoundingBoxf3& Selection::get_scaled_instance_bounding_box() const
{
    if (m_scaled_instance_bounding_box_dirty)
        calc_scaled_instance_bounding_box();
    return m_scaled_instance_bounding_box;
}

void Selection::start_dragging()
{
    if (!m_valid)
        return;

    set_caches();
}

void Selection::translate(const Vec3d& displacement, bool local)
{
    if (!m_valid)
        return;

    EMode translation_type = m_mode;

    for (unsigned int i : m_list) {
        GLVolume& v = *(*m_volumes)[i];
        if (m_mode == Volume || v.is_wipe_tower) {
            if (local)
                v.set_volume_offset(m_cache.volumes_data[i].get_volume_position() + displacement);
            else {
                const Vec3d local_displacement = (m_cache.volumes_data[i].get_instance_rotation_matrix() * m_cache.volumes_data[i].get_instance_scale_matrix() * m_cache.volumes_data[i].get_instance_mirror_matrix()).inverse() * displacement;
                v.set_volume_offset(m_cache.volumes_data[i].get_volume_position() + local_displacement);
            }
        }
        else if (m_mode == Instance) {
            if (is_from_fully_selected_instance(i))
                v.set_instance_offset(m_cache.volumes_data[i].get_instance_position() + displacement);
            else {
                const Vec3d local_displacement = (m_cache.volumes_data[i].get_instance_rotation_matrix() * m_cache.volumes_data[i].get_instance_scale_matrix() * m_cache.volumes_data[i].get_instance_mirror_matrix()).inverse() * displacement;
                v.set_volume_offset(m_cache.volumes_data[i].get_volume_position() + local_displacement);
                translation_type = Volume;
            }
        }
    }

#if !DISABLE_INSTANCES_SYNCH
    if (translation_type == Instance)
        synchronize_unselected_instances(SYNC_ROTATION_NONE);
    else if (translation_type == Volume)
        synchronize_unselected_volumes();
#endif // !DISABLE_INSTANCES_SYNCH

    this->set_bounding_boxes_dirty();
}

// Rotate an object around one of the axes. Only one rotation component is expected to be changing.
void Selection::rotate(const Vec3d& rotation, TransformationType transformation_type)
{
    if (!m_valid)
        return;

    // Only relative rotation values are allowed in the world coordinate system.
    assert(!transformation_type.world() || transformation_type.relative());

    if (!is_wipe_tower()) {
        int rot_axis_max = 0;
        if (rotation.isApprox(Vec3d::Zero())) {
            for (unsigned int i : m_list) {
                GLVolume &v = *(*m_volumes)[i];
                if (m_mode == Instance) {
                    v.set_instance_rotation(m_cache.volumes_data[i].get_instance_rotation());
                    v.set_instance_offset(m_cache.volumes_data[i].get_instance_position());
                }
                else if (m_mode == Volume) {
                    v.set_volume_rotation(m_cache.volumes_data[i].get_volume_rotation());
                    v.set_volume_offset(m_cache.volumes_data[i].get_volume_position());
                }
            }
        }
        else { // this is not the wipe tower
            //FIXME this does not work for absolute rotations (transformation_type.absolute() is true)
            rotation.cwiseAbs().maxCoeff(&rot_axis_max);

//            if ( single instance or single volume )
                // Rotate around center , if only a single object or volume
//                transformation_type.set_independent();

            // For generic rotation, we want to rotate the first volume in selection, and then to synchronize the other volumes with it.
            std::vector<int> object_instance_first(m_model->objects.size(), -1);
            auto rotate_instance = [this, &rotation, &object_instance_first, rot_axis_max, transformation_type](GLVolume &volume, int i) {
                const int first_volume_idx = object_instance_first[volume.object_idx()];
                if (rot_axis_max != 2 && first_volume_idx != -1) {
                    // Generic rotation, but no rotation around the Z axis.
                    // Always do a local rotation (do not consider the selection to be a rigid body).
                    assert(is_approx(rotation.z(), 0.0));
                    const GLVolume &first_volume = *(*m_volumes)[first_volume_idx];
                    const Vec3d    &rotation = first_volume.get_instance_rotation();
                    const double z_diff = Geometry::rotation_diff_z(m_cache.volumes_data[first_volume_idx].get_instance_rotation(), m_cache.volumes_data[i].get_instance_rotation());
                    volume.set_instance_rotation(Vec3d(rotation(0), rotation(1), rotation(2) + z_diff));
                }
                else {
                    // extracts rotations from the composed transformation
                    Vec3d new_rotation = transformation_type.world() ?
                        Geometry::extract_euler_angles(Geometry::assemble_transform(Vec3d::Zero(), rotation) * m_cache.volumes_data[i].get_instance_rotation_matrix()) :
                        transformation_type.absolute() ? rotation : rotation + m_cache.volumes_data[i].get_instance_rotation();
                    if (rot_axis_max == 2 && transformation_type.joint()) {
                        // Only allow rotation of multiple instances as a single rigid body when rotating around the Z axis.
                        const double z_diff = Geometry::rotation_diff_z(m_cache.volumes_data[i].get_instance_rotation(), new_rotation);
                        volume.set_instance_offset(m_cache.dragging_center + Eigen::AngleAxisd(z_diff, Vec3d::UnitZ()) * (m_cache.volumes_data[i].get_instance_position() - m_cache.dragging_center));
                    }
                    volume.set_instance_rotation(new_rotation);
                    object_instance_first[volume.object_idx()] = i;
                }
            };

            for (unsigned int i : m_list) {
                GLVolume &v = *(*m_volumes)[i];
                if (is_single_full_instance())
                    rotate_instance(v, i);
                else if (is_single_volume() || is_single_modifier()) {
                    if (transformation_type.independent())
                        v.set_volume_rotation(v.get_volume_rotation() + rotation);
                    else {
                        const Transform3d m = Geometry::assemble_transform(Vec3d::Zero(), rotation);
                        const Vec3d new_rotation = Geometry::extract_euler_angles(m * m_cache.volumes_data[i].get_volume_rotation_matrix());
                        v.set_volume_rotation(new_rotation);
                    }
                }
                else
                {
                    if (m_mode == Instance)
                        rotate_instance(v, i);
                    else if (m_mode == Volume) {
                        // extracts rotations from the composed transformation
                        Transform3d m = Geometry::assemble_transform(Vec3d::Zero(), rotation);
                        Vec3d new_rotation = Geometry::extract_euler_angles(m * m_cache.volumes_data[i].get_volume_rotation_matrix());
                        if (transformation_type.joint()) {
                            const Vec3d local_pivot = m_cache.volumes_data[i].get_instance_full_matrix().inverse() * m_cache.dragging_center;
                            const Vec3d offset = m * (m_cache.volumes_data[i].get_volume_position() - local_pivot);
                            v.set_volume_offset(local_pivot + offset);
                        }
                        v.set_volume_rotation(new_rotation);
                    }
                }
            }
        }

    #if !DISABLE_INSTANCES_SYNCH
        if (m_mode == Instance)
            synchronize_unselected_instances((rot_axis_max == 2) ? SYNC_ROTATION_NONE : SYNC_ROTATION_GENERAL);
        else if (m_mode == Volume)
            synchronize_unselected_volumes();
    #endif // !DISABLE_INSTANCES_SYNCH
    }
    else { // it's the wipe tower that's selected and being rotated
        GLVolume& volume = *((*m_volumes)[*m_list.begin()]); // the wipe tower is always alone in the selection

        // make sure the wipe tower rotates around its center, not origin
        // we can assume that only Z rotation changes
        const Vec3d center_local = volume.transformed_bounding_box().center() - volume.get_volume_offset();
        const Vec3d center_local_new = Eigen::AngleAxisd(rotation(2)-volume.get_volume_rotation()(2), Vec3d(0.0, 0.0, 1.0)) * center_local;
        volume.set_volume_rotation(rotation);
        volume.set_volume_offset(volume.get_volume_offset() + center_local - center_local_new);
    }

    this->set_bounding_boxes_dirty();
}

void Selection::flattening_rotate(const Vec3d& normal)
{
    // We get the normal in untransformed coordinates. We must transform it using the instance matrix, find out
    // how to rotate the instance so it faces downwards and do the rotation. All that for all selected instances.
    // The function assumes that is_from_single_object() holds.
    assert(Slic3r::is_approx(normal.norm(), 1.));

    if (!m_valid)
        return;

    for (unsigned int i : m_list) {
        GLVolume& v = *(*m_volumes)[i];
        // Normal transformed from the object coordinate space to the world coordinate space.
        const auto &voldata = m_cache.volumes_data[i];
        Vec3d tnormal = (Geometry::assemble_transform(
            Vec3d::Zero(), voldata.get_instance_rotation(), 
            voldata.get_instance_scaling_factor().cwiseInverse(), voldata.get_instance_mirror()) * normal).normalized();
        // Additional rotation to align tnormal with the down vector in the world coordinate space.
        auto  extra_rotation = Eigen::Quaterniond().setFromTwoVectors(tnormal, - Vec3d::UnitZ());
        v.set_instance_rotation(Geometry::extract_euler_angles(extra_rotation.toRotationMatrix() * m_cache.volumes_data[i].get_instance_rotation_matrix()));
    }

#if !DISABLE_INSTANCES_SYNCH
    // we want to synchronize z-rotation as well, otherwise the flattening behaves funny
    // when applied on one of several identical instances
    if (m_mode == Instance)
        synchronize_unselected_instances(SYNC_ROTATION_FULL);
#endif // !DISABLE_INSTANCES_SYNCH

    this->set_bounding_boxes_dirty();
}

void Selection::scale(const Vec3d& scale, TransformationType transformation_type)
{
    if (!m_valid)
        return;

    bool is_any_volume_sinking = false;
    bool is_sla = wxGetApp().preset_bundle->printers.get_edited_preset().printer_technology() == ptSLA;

    for (unsigned int i : m_list) {
<<<<<<< HEAD
        GLVolume &v = *(*m_volumes)[i];
        if (!is_sla)
            is_any_volume_sinking |= !v.is_modifier && std::find(m_cache.sinking_volumes.begin(), m_cache.sinking_volumes.end(), i) != m_cache.sinking_volumes.end();
=======
        GLVolume &volume = *(*m_volumes)[i];
        if (!is_sla) {
            if (volume.is_modifier)
                is_any_volume_sinking = true;
            else
                is_any_volume_sinking |= std::find(m_cache.sinking_volumes.begin(), m_cache.sinking_volumes.end(), i) != m_cache.sinking_volumes.end();
        }
>>>>>>> a1407de1
        if (is_single_full_instance()) {
            if (transformation_type.relative()) {
                Transform3d m = Geometry::assemble_transform(Vec3d::Zero(), Vec3d::Zero(), scale);
                Eigen::Matrix<double, 3, 3, Eigen::DontAlign> new_matrix = (m * m_cache.volumes_data[i].get_instance_scale_matrix()).matrix().block(0, 0, 3, 3);
                // extracts scaling factors from the composed transformation
                Vec3d new_scale(new_matrix.col(0).norm(), new_matrix.col(1).norm(), new_matrix.col(2).norm());
                if (transformation_type.joint())
                    v.set_instance_offset(m_cache.dragging_center + m * (m_cache.volumes_data[i].get_instance_position() - m_cache.dragging_center));

                v.set_instance_scaling_factor(new_scale);
            }
            else {
                if (transformation_type.world() && (std::abs(scale.x() - scale.y()) > EPSILON || std::abs(scale.x() - scale.z()) > EPSILON)) {
                    // Non-uniform scaling. Transform the scaling factors into the local coordinate system.
                    // This is only possible, if the instance rotation is mulitples of ninety degrees.
                    assert(Geometry::is_rotation_ninety_degrees(v.get_instance_rotation()));
                    v.set_instance_scaling_factor((v.get_instance_transformation().get_matrix(true, false, true, true).matrix().block<3, 3>(0, 0).transpose() * scale).cwiseAbs());
                }
                else
                    v.set_instance_scaling_factor(scale);
            }
        }
        else if (is_single_volume() || is_single_modifier())
            v.set_volume_scaling_factor(scale);
        else {
            Transform3d m = Geometry::assemble_transform(Vec3d::Zero(), Vec3d::Zero(), scale);
            if (m_mode == Instance) {
                Eigen::Matrix<double, 3, 3, Eigen::DontAlign> new_matrix = (m * m_cache.volumes_data[i].get_instance_scale_matrix()).matrix().block(0, 0, 3, 3);
                // extracts scaling factors from the composed transformation
                Vec3d new_scale(new_matrix.col(0).norm(), new_matrix.col(1).norm(), new_matrix.col(2).norm());
                if (transformation_type.joint())
                    v.set_instance_offset(m_cache.dragging_center + m * (m_cache.volumes_data[i].get_instance_position() - m_cache.dragging_center));

                v.set_instance_scaling_factor(new_scale);
            }
            else if (m_mode == Volume) {
                Eigen::Matrix<double, 3, 3, Eigen::DontAlign> new_matrix = (m * m_cache.volumes_data[i].get_volume_scale_matrix()).matrix().block(0, 0, 3, 3);
                // extracts scaling factors from the composed transformation
                Vec3d new_scale(new_matrix.col(0).norm(), new_matrix.col(1).norm(), new_matrix.col(2).norm());
                if (transformation_type.joint()) {
                    Vec3d offset = m * (m_cache.volumes_data[i].get_volume_position() + m_cache.volumes_data[i].get_instance_position() - m_cache.dragging_center);
                    v.set_volume_offset(m_cache.dragging_center - m_cache.volumes_data[i].get_instance_position() + offset);
                }
                v.set_volume_scaling_factor(new_scale);
            }
        }
    }

#if !DISABLE_INSTANCES_SYNCH
    if (m_mode == Instance)
        synchronize_unselected_instances(SYNC_ROTATION_NONE);
    else if (m_mode == Volume)
        synchronize_unselected_volumes();
#endif // !DISABLE_INSTANCES_SYNCH
    
    if (!is_any_volume_sinking)
        ensure_on_bed();

    this->set_bounding_boxes_dirty();
}

void Selection::scale_to_fit_print_volume(const DynamicPrintConfig& config)
{
    if (is_empty() || m_mode == Volume)
        return;

    // adds 1/100th of a mm on all sides to avoid false out of print volume detections due to floating-point roundings
    Vec3d box_size = get_bounding_box().size() + 0.01 * Vec3d::Ones();

    const ConfigOptionPoints* opt = dynamic_cast<const ConfigOptionPoints*>(config.option("bed_shape"));
    if (opt != nullptr) {
        BoundingBox bed_box_2D = get_extents(Polygon::new_scale(opt->values));
        BoundingBoxf3 print_volume({ unscale<double>(bed_box_2D.min(0)), unscale<double>(bed_box_2D.min(1)), 0.0 }, { unscale<double>(bed_box_2D.max(0)), unscale<double>(bed_box_2D.max(1)), config.opt_float("max_print_height") });
        Vec3d print_volume_size = print_volume.size();
        double sx = (box_size(0) != 0.0) ? print_volume_size(0) / box_size(0) : 0.0;
        double sy = (box_size(1) != 0.0) ? print_volume_size(1) / box_size(1) : 0.0;
        double sz = (box_size(2) != 0.0) ? print_volume_size(2) / box_size(2) : 0.0;
        if (sx != 0.0 && sy != 0.0 && sz != 0.0)
        {
            double s = std::min(sx, std::min(sy, sz));
            if (s != 1.0) {
                wxGetApp().plater()->take_snapshot(_L("Scale To Fit"));

                TransformationType type;
                type.set_world();
                type.set_relative();
                type.set_joint();

                // apply scale
                start_dragging();
                scale(s * Vec3d::Ones(), type);
                wxGetApp().plater()->canvas3D()->do_scale(""); // avoid storing another snapshot

                // center selection on print bed
                start_dragging();
                translate(print_volume.center() - get_bounding_box().center());
                wxGetApp().plater()->canvas3D()->do_move(""); // avoid storing another snapshot

                wxGetApp().obj_manipul()->set_dirty();
            }
        }
    }
}

void Selection::mirror(Axis axis)
{
    if (!m_valid)
        return;

    bool single_full_instance = is_single_full_instance();

    for (unsigned int i : m_list) {
        GLVolume& v = *(*m_volumes)[i];
        if (single_full_instance)
            v.set_instance_mirror(axis, -(*m_volumes)[i]->get_instance_mirror(axis));
        else if (m_mode == Volume)
            v.set_volume_mirror(axis, -(*m_volumes)[i]->get_volume_mirror(axis));
    }

#if !DISABLE_INSTANCES_SYNCH
    if (m_mode == Instance)
        synchronize_unselected_instances(SYNC_ROTATION_NONE);
    else if (m_mode == Volume)
        synchronize_unselected_volumes();
#endif // !DISABLE_INSTANCES_SYNCH

    this->set_bounding_boxes_dirty();
}

void Selection::translate(unsigned int object_idx, const Vec3d& displacement)
{
    if (!m_valid)
        return;

    for (unsigned int i : m_list) {
        GLVolume& v = *(*m_volumes)[i];
        if (v.object_idx() == (int)object_idx)
            v.set_instance_offset(v.get_instance_offset() + displacement);
    }

    std::set<unsigned int> done;  // prevent processing volumes twice
    done.insert(m_list.begin(), m_list.end());

    for (unsigned int i : m_list) {
        if (done.size() == m_volumes->size())
            break;

        int object_idx = (*m_volumes)[i]->object_idx();
        if (object_idx >= 1000)
            continue;

        // Process unselected volumes of the object.
        for (unsigned int j = 0; j < (unsigned int)m_volumes->size(); ++j) {
            if (done.size() == m_volumes->size())
                break;

            if (done.find(j) != done.end())
                continue;

            GLVolume& v = *(*m_volumes)[j];
            if (v.object_idx() != object_idx)
                continue;

            v.set_instance_offset(v.get_instance_offset() + displacement);
            done.insert(j);
        }
    }

    this->set_bounding_boxes_dirty();
}

void Selection::translate(unsigned int object_idx, unsigned int instance_idx, const Vec3d& displacement)
{
    if (!m_valid)
        return;

    for (unsigned int i : m_list) {
        GLVolume& v = *(*m_volumes)[i];
        if (v.object_idx() == (int)object_idx && v.instance_idx() == (int)instance_idx)
            v.set_instance_offset(v.get_instance_offset() + displacement);
    }

    std::set<unsigned int> done;  // prevent processing volumes twice
    done.insert(m_list.begin(), m_list.end());

    for (unsigned int i : m_list) {
        if (done.size() == m_volumes->size())
            break;

        int object_idx = (*m_volumes)[i]->object_idx();
        if (object_idx >= 1000)
            continue;

        // Process unselected volumes of the object.
        for (unsigned int j = 0; j < (unsigned int)m_volumes->size(); ++j) {
            if (done.size() == m_volumes->size())
                break;

            if (done.find(j) != done.end())
                continue;

            GLVolume& v = *(*m_volumes)[j];
            if (v.object_idx() != object_idx || v.instance_idx() != (int)instance_idx)
                continue;

            v.set_instance_offset(v.get_instance_offset() + displacement);
            done.insert(j);
        }
    }

    this->set_bounding_boxes_dirty();
}

void Selection::erase()
{
    if (!m_valid)
        return;

    if (is_single_full_object())
        wxGetApp().obj_list()->delete_from_model_and_list(ItemType::itObject, get_object_idx(), 0);
    else if (is_multiple_full_object()) {
        std::vector<ItemForDelete> items;
        items.reserve(m_cache.content.size());
        for (ObjectIdxsToInstanceIdxsMap::iterator it = m_cache.content.begin(); it != m_cache.content.end(); ++it) {
            items.emplace_back(ItemType::itObject, it->first, 0);
        }
        wxGetApp().obj_list()->delete_from_model_and_list(items);
    }
    else if (is_multiple_full_instance()) {
        std::set<std::pair<int, int>> instances_idxs;
        for (ObjectIdxsToInstanceIdxsMap::iterator obj_it = m_cache.content.begin(); obj_it != m_cache.content.end(); ++obj_it) {
            for (InstanceIdxsList::reverse_iterator inst_it = obj_it->second.rbegin(); inst_it != obj_it->second.rend(); ++inst_it) {
                instances_idxs.insert(std::make_pair(obj_it->first, *inst_it));
            }
        }

        std::vector<ItemForDelete> items;
        items.reserve(instances_idxs.size());
        for (const std::pair<int, int>& i : instances_idxs) {
            items.emplace_back(ItemType::itInstance, i.first, i.second);
        }
        wxGetApp().obj_list()->delete_from_model_and_list(items);
    }
    else if (is_single_full_instance())
        wxGetApp().obj_list()->delete_from_model_and_list(ItemType::itInstance, get_object_idx(), get_instance_idx());
    else if (is_mixed()) {
        std::set<ItemForDelete> items_set;
        std::map<int, int> volumes_in_obj;

        for (auto i : m_list) {
            const auto gl_vol = (*m_volumes)[i];
            const auto glv_obj_idx = gl_vol->object_idx();
            const auto model_object = m_model->objects[glv_obj_idx];

            if (model_object->instances.size() == 1) {
                if (model_object->volumes.size() == 1)
                    items_set.insert(ItemForDelete(ItemType::itObject, glv_obj_idx, -1));
                else {
                    items_set.insert(ItemForDelete(ItemType::itVolume, glv_obj_idx, gl_vol->volume_idx()));
                    int idx = (volumes_in_obj.find(glv_obj_idx) == volumes_in_obj.end()) ? 0 : volumes_in_obj.at(glv_obj_idx);
                    volumes_in_obj[glv_obj_idx] = ++idx;
                }
                continue;
            }

            const auto glv_ins_idx = gl_vol->instance_idx();

            for (auto obj_ins : m_cache.content) {
                if (obj_ins.first == glv_obj_idx) {
                    if (obj_ins.second.find(glv_ins_idx) != obj_ins.second.end()) {
                        if (obj_ins.second.size() == model_object->instances.size())
                            items_set.insert(ItemForDelete(ItemType::itObject, glv_obj_idx, -1));
                        else
                            items_set.insert(ItemForDelete(ItemType::itInstance, glv_obj_idx, glv_ins_idx));

                        break;
                    }
                }
            }
        }

        std::vector<ItemForDelete> items;
        items.reserve(items_set.size());
        for (const ItemForDelete& i : items_set) {
            if (i.type == ItemType::itVolume) {
                const int vol_in_obj_cnt = volumes_in_obj.find(i.obj_idx) == volumes_in_obj.end() ? 0 : volumes_in_obj.at(i.obj_idx);
                if (vol_in_obj_cnt == (int)m_model->objects[i.obj_idx]->volumes.size()) {
                    if (i.sub_obj_idx == vol_in_obj_cnt - 1)
                        items.emplace_back(ItemType::itObject, i.obj_idx, 0);
                    continue;
                }
            }
            items.emplace_back(i.type, i.obj_idx, i.sub_obj_idx);
        }

        wxGetApp().obj_list()->delete_from_model_and_list(items);
    }
    else {
        std::set<std::pair<int, int>> volumes_idxs;
        for (unsigned int i : m_list) {
            const GLVolume* v = (*m_volumes)[i];
            // Only remove volumes associated with ModelVolumes from the object list.
            // Temporary meshes (SLA supports or pads) are not managed by the object list.
            if (v->volume_idx() >= 0)
                volumes_idxs.insert(std::make_pair(v->object_idx(), v->volume_idx()));
        }

        std::vector<ItemForDelete> items;
        items.reserve(volumes_idxs.size());
        for (const std::pair<int, int>& v : volumes_idxs) {
            items.emplace_back(ItemType::itVolume, v.first, v.second);
        }

        wxGetApp().obj_list()->delete_from_model_and_list(items);
    }
}

void Selection::render(float scale_factor) const
{
    if (!m_valid || is_empty())
        return;

    *const_cast<float*>(&m_scale_factor) = scale_factor;

    // render cumulative bounding box of selected volumes
    render_selected_volumes();
    render_synchronized_volumes();
}

#if ENABLE_RENDER_SELECTION_CENTER
void Selection::render_center(bool gizmo_is_dragging) const
{
    if (!m_valid || is_empty())
        return;

    const Vec3d center = gizmo_is_dragging ? m_cache.dragging_center : get_bounding_box().center();

    glsafe(::glDisable(GL_DEPTH_TEST));

    glsafe(::glColor3f(1.0f, 1.0f, 1.0f));
    glsafe(::glPushMatrix());
    glsafe(::glTranslated(center(0), center(1), center(2)));
    m_vbo_sphere.render();
    glsafe(::glPopMatrix());
}
#endif // ENABLE_RENDER_SELECTION_CENTER

void Selection::render_sidebar_hints(const std::string& sidebar_field) const
{
    if (sidebar_field.empty())
        return;

    GLShaderProgram* shader = nullptr;

    if (!boost::starts_with(sidebar_field, "layer")) {
        shader = wxGetApp().get_shader("gouraud_light");
        if (shader == nullptr)
            return;

        shader->start_using();
        glsafe(::glClear(GL_DEPTH_BUFFER_BIT));
    }

    glsafe(::glEnable(GL_DEPTH_TEST));

    glsafe(::glPushMatrix());

    if (!boost::starts_with(sidebar_field, "layer")) {
        const Vec3d& center = get_bounding_box().center();

        if (is_single_full_instance() && !wxGetApp().obj_manipul()->get_world_coordinates()) {
            glsafe(::glTranslated(center(0), center(1), center(2)));
            if (!boost::starts_with(sidebar_field, "position")) {
                Transform3d orient_matrix = Transform3d::Identity();
                if (boost::starts_with(sidebar_field, "scale"))
                    orient_matrix = (*m_volumes)[*m_list.begin()]->get_instance_transformation().get_matrix(true, false, true, true);
                else if (boost::starts_with(sidebar_field, "rotation")) {
                    if (boost::ends_with(sidebar_field, "x"))
                        orient_matrix = (*m_volumes)[*m_list.begin()]->get_instance_transformation().get_matrix(true, false, true, true);
                    else if (boost::ends_with(sidebar_field, "y")) {
                        const Vec3d& rotation = (*m_volumes)[*m_list.begin()]->get_instance_transformation().get_rotation();
                        if (rotation(0) == 0.0)
                            orient_matrix = (*m_volumes)[*m_list.begin()]->get_instance_transformation().get_matrix(true, false, true, true);
                        else
                            orient_matrix.rotate(Eigen::AngleAxisd(rotation(2), Vec3d::UnitZ()));
                    }
                }

                glsafe(::glMultMatrixd(orient_matrix.data()));
            }
        } else if (is_single_volume() || is_single_modifier()) {
            glsafe(::glTranslated(center(0), center(1), center(2)));
            Transform3d orient_matrix = (*m_volumes)[*m_list.begin()]->get_instance_transformation().get_matrix(true, false, true, true);
            if (!boost::starts_with(sidebar_field, "position"))
                orient_matrix = orient_matrix * (*m_volumes)[*m_list.begin()]->get_volume_transformation().get_matrix(true, false, true, true);

            glsafe(::glMultMatrixd(orient_matrix.data()));
        } else {
            glsafe(::glTranslated(center(0), center(1), center(2)));
            if (requires_local_axes()) {
                const Transform3d orient_matrix = (*m_volumes)[*m_list.begin()]->get_instance_transformation().get_matrix(true, false, true, true);
                glsafe(::glMultMatrixd(orient_matrix.data()));
            }
        }
    }

    if (boost::starts_with(sidebar_field, "position"))
        render_sidebar_position_hints(sidebar_field);
    else if (boost::starts_with(sidebar_field, "rotation"))
        render_sidebar_rotation_hints(sidebar_field);
    else if (boost::starts_with(sidebar_field, "scale") || boost::starts_with(sidebar_field, "size"))
        render_sidebar_scale_hints(sidebar_field);
    else if (boost::starts_with(sidebar_field, "layer"))
        render_sidebar_layers_hints(sidebar_field);

    glsafe(::glPopMatrix());

    if (!boost::starts_with(sidebar_field, "layer"))
        shader->stop_using();
}

bool Selection::requires_local_axes() const
{
    return (m_mode == Volume) && is_from_single_instance();
}

void Selection::copy_to_clipboard()
{
    if (!m_valid)
        return;

    m_clipboard.reset();

    for (const ObjectIdxsToInstanceIdxsMap::value_type& object : m_cache.content)
    {
        ModelObject* src_object = m_model->objects[object.first];
        ModelObject* dst_object = m_clipboard.add_object();
        dst_object->name                 = src_object->name;
        dst_object->input_file           = src_object->input_file;
		dst_object->config.assign_config(src_object->config);
        dst_object->sla_support_points   = src_object->sla_support_points;
        dst_object->sla_points_status    = src_object->sla_points_status;
        dst_object->sla_drain_holes      = src_object->sla_drain_holes;
        dst_object->layer_config_ranges  = src_object->layer_config_ranges;     // #ys_FIXME_experiment
        dst_object->layer_height_profile.assign(src_object->layer_height_profile);
        dst_object->origin_translation   = src_object->origin_translation;

        for (int i : object.second)
        {
            dst_object->add_instance(*src_object->instances[i]);
        }

        for (unsigned int i : m_list)
        {
            // Copy the ModelVolumes only for the selected GLVolumes of the 1st selected instance.
            const GLVolume* volume = (*m_volumes)[i];
            if ((volume->object_idx() == object.first) && (volume->instance_idx() == *object.second.begin()))
            {
                int volume_idx = volume->volume_idx();
                if ((0 <= volume_idx) && (volume_idx < (int)src_object->volumes.size()))
                {
                    ModelVolume* src_volume = src_object->volumes[volume_idx];
                    ModelVolume* dst_volume = dst_object->add_volume(*src_volume);
                    dst_volume->set_new_unique_id();
                } else {
                    assert(false);
                }
            }
        }
    }

    m_clipboard.set_mode(m_mode);
}

void Selection::paste_from_clipboard()
{
    if (!m_valid || m_clipboard.is_empty())
        return;

    switch (m_clipboard.get_mode())
    {
    case Volume:
    {
        if (is_from_single_instance())
            paste_volumes_from_clipboard();

        break;
    }
    case Instance:
    {
        if (m_mode == Instance)
            paste_objects_from_clipboard();

        break;
    }
    }
}

std::vector<unsigned int> Selection::get_volume_idxs_from_object(unsigned int object_idx) const
{
    std::vector<unsigned int> idxs;

    for (unsigned int i = 0; i < (unsigned int)m_volumes->size(); ++i)
    {
        if ((*m_volumes)[i]->object_idx() == (int)object_idx)
            idxs.push_back(i);
    }

    return idxs;
}

std::vector<unsigned int> Selection::get_volume_idxs_from_instance(unsigned int object_idx, unsigned int instance_idx) const
{
    std::vector<unsigned int> idxs;

    for (unsigned int i = 0; i < (unsigned int)m_volumes->size(); ++i)
    {
        const GLVolume* v = (*m_volumes)[i];
        if ((v->object_idx() == (int)object_idx) && (v->instance_idx() == (int)instance_idx))
            idxs.push_back(i);
    }

    return idxs;
}

std::vector<unsigned int> Selection::get_volume_idxs_from_volume(unsigned int object_idx, unsigned int instance_idx, unsigned int volume_idx) const
{
    std::vector<unsigned int> idxs;

    for (unsigned int i = 0; i < (unsigned int)m_volumes->size(); ++i)
    {
        const GLVolume* v = (*m_volumes)[i];
        if ((v->object_idx() == (int)object_idx) && (v->volume_idx() == (int)volume_idx))
        {
            if (((int)instance_idx != -1) && (v->instance_idx() == (int)instance_idx))
                idxs.push_back(i);
        }
    }

    return idxs;
}

std::vector<unsigned int> Selection::get_missing_volume_idxs_from(const std::vector<unsigned int>& volume_idxs) const
{
    std::vector<unsigned int> idxs;

    for (unsigned int i : m_list)
    {
        std::vector<unsigned int>::const_iterator it = std::find(volume_idxs.begin(), volume_idxs.end(), i);
        if (it == volume_idxs.end())
            idxs.push_back(i);
    }

    return idxs;
}

std::vector<unsigned int> Selection::get_unselected_volume_idxs_from(const std::vector<unsigned int>& volume_idxs) const
{
    std::vector<unsigned int> idxs;

    for (unsigned int i : volume_idxs)
    {
        if (m_list.find(i) == m_list.end())
            idxs.push_back(i);
    }

    return idxs;
}

void Selection::update_valid()
{
    m_valid = (m_volumes != nullptr) && (m_model != nullptr);
}

void Selection::update_type()
{
    m_cache.content.clear();
    m_type = Mixed;

    for (unsigned int i : m_list)
    {
        const GLVolume* volume = (*m_volumes)[i];
        int obj_idx = volume->object_idx();
        int inst_idx = volume->instance_idx();
        ObjectIdxsToInstanceIdxsMap::iterator obj_it = m_cache.content.find(obj_idx);
        if (obj_it == m_cache.content.end())
            obj_it = m_cache.content.insert(ObjectIdxsToInstanceIdxsMap::value_type(obj_idx, InstanceIdxsList())).first;

        obj_it->second.insert(inst_idx);
    }

    bool requires_disable = false;

    if (!m_valid)
        m_type = Invalid;
    else
    {
        if (m_list.empty())
            m_type = Empty;
        else if (m_list.size() == 1)
        {
            const GLVolume* first = (*m_volumes)[*m_list.begin()];
            if (first->is_wipe_tower)
                m_type = WipeTower;
            else if (first->is_modifier)
            {
                m_type = SingleModifier;
                requires_disable = true;
            }
            else
            {
                const ModelObject* model_object = m_model->objects[first->object_idx()];
                unsigned int volumes_count = (unsigned int)model_object->volumes.size();
                unsigned int instances_count = (unsigned int)model_object->instances.size();
                if (volumes_count * instances_count == 1)
                {
                    m_type = SingleFullObject;
                    // ensures the correct mode is selected
                    m_mode = Instance;
                }
                else if (volumes_count == 1) // instances_count > 1
                {
                    m_type = SingleFullInstance;
                    // ensures the correct mode is selected
                    m_mode = Instance;
                }
                else
                {
                    m_type = SingleVolume;
                    requires_disable = true;
                }
            }
        }
        else
        {
            unsigned int sla_volumes_count = 0;
            // Note: sla_volumes_count is a count of the selected sla_volumes per object instead of per instance, like a model_volumes_count is
            for (unsigned int i : m_list) {
                if ((*m_volumes)[i]->volume_idx() < 0)
                    ++sla_volumes_count;
            }

            if (m_cache.content.size() == 1) // single object
            {
                const ModelObject* model_object = m_model->objects[m_cache.content.begin()->first];
                unsigned int model_volumes_count = (unsigned int)model_object->volumes.size();

                unsigned int instances_count = (unsigned int)model_object->instances.size();
                unsigned int selected_instances_count = (unsigned int)m_cache.content.begin()->second.size();
                if (model_volumes_count * instances_count + sla_volumes_count == (unsigned int)m_list.size())
                {
                    m_type = SingleFullObject;
                    // ensures the correct mode is selected
                    m_mode = Instance;
                }
                else if (selected_instances_count == 1)
                {
                    if (model_volumes_count + sla_volumes_count == (unsigned int)m_list.size())
                    {
                        m_type = SingleFullInstance;
                        // ensures the correct mode is selected
                        m_mode = Instance;
                    }
                    else
                    {
                        unsigned int modifiers_count = 0;
                        for (unsigned int i : m_list)
                        {
                            if ((*m_volumes)[i]->is_modifier)
                                ++modifiers_count;
                        }

                        if (modifiers_count == 0)
                            m_type = MultipleVolume;
                        else if (modifiers_count == (unsigned int)m_list.size())
                            m_type = MultipleModifier;

                        requires_disable = true;
                    }
                }
                else if ((selected_instances_count > 1) && (selected_instances_count * model_volumes_count + sla_volumes_count == (unsigned int)m_list.size()))
                {
                    m_type = MultipleFullInstance;
                    // ensures the correct mode is selected
                    m_mode = Instance;
                }
            }
            else
            {
                unsigned int sels_cntr = 0;
                for (ObjectIdxsToInstanceIdxsMap::iterator it = m_cache.content.begin(); it != m_cache.content.end(); ++it)
                {
                    const ModelObject* model_object = m_model->objects[it->first];
                    unsigned int volumes_count = (unsigned int)model_object->volumes.size();
                    unsigned int instances_count = (unsigned int)model_object->instances.size();
                    sels_cntr += volumes_count * instances_count;
                }
                if (sels_cntr + sla_volumes_count == (unsigned int)m_list.size())
                {
                    m_type = MultipleFullObject;
                    // ensures the correct mode is selected
                    m_mode = Instance;
                }
            }
        }
    }

    int object_idx = get_object_idx();
    int instance_idx = get_instance_idx();
    for (GLVolume* v : *m_volumes)
    {
        v->disabled = requires_disable ? (v->object_idx() != object_idx) || (v->instance_idx() != instance_idx) : false;
    }

#if ENABLE_SELECTION_DEBUG_OUTPUT
    std::cout << "Selection: ";
    std::cout << "mode: ";
    switch (m_mode)
    {
    case Volume:
    {
        std::cout << "Volume";
        break;
    }
    case Instance:
    {
        std::cout << "Instance";
        break;
    }
    }

    std::cout << " - type: ";

    switch (m_type)
    {
    case Invalid:
    {
        std::cout << "Invalid" << std::endl;
        break;
    }
    case Empty:
    {
        std::cout << "Empty" << std::endl;
        break;
    }
    case WipeTower:
    {
        std::cout << "WipeTower" << std::endl;
        break;
    }
    case SingleModifier:
    {
        std::cout << "SingleModifier" << std::endl;
        break;
    }
    case MultipleModifier:
    {
        std::cout << "MultipleModifier" << std::endl;
        break;
    }
    case SingleVolume:
    {
        std::cout << "SingleVolume" << std::endl;
        break;
    }
    case MultipleVolume:
    {
        std::cout << "MultipleVolume" << std::endl;
        break;
    }
    case SingleFullObject:
    {
        std::cout << "SingleFullObject" << std::endl;
        break;
    }
    case MultipleFullObject:
    {
        std::cout << "MultipleFullObject" << std::endl;
        break;
    }
    case SingleFullInstance:
    {
        std::cout << "SingleFullInstance" << std::endl;
        break;
    }
    case MultipleFullInstance:
    {
        std::cout << "MultipleFullInstance" << std::endl;
        break;
    }
    case Mixed:
    {
        std::cout << "Mixed" << std::endl;
        break;
    }
    }
#endif // ENABLE_SELECTION_DEBUG_OUTPUT
}

void Selection::set_caches()
{
    m_cache.volumes_data.clear();
    m_cache.sinking_volumes.clear();
    for (unsigned int i = 0; i < (unsigned int)m_volumes->size(); ++i) {
        const GLVolume& v = *(*m_volumes)[i];
        m_cache.volumes_data.emplace(i, VolumeCache(v.get_volume_transformation(), v.get_instance_transformation()));
        if (v.is_sinking())
            m_cache.sinking_volumes.push_back(i);
    }
    m_cache.dragging_center = get_bounding_box().center();
}

void Selection::do_add_volume(unsigned int volume_idx)
{
    m_list.insert(volume_idx);
    (*m_volumes)[volume_idx]->selected = true;
}

void Selection::do_add_volumes(const std::vector<unsigned int>& volume_idxs)
{
    for (unsigned int i : volume_idxs)
    {
        if (i < (unsigned int)m_volumes->size())
            do_add_volume(i);
    }
}

void Selection::do_remove_volume(unsigned int volume_idx)
{
    IndicesList::iterator v_it = m_list.find(volume_idx);
    if (v_it == m_list.end())
        return;

    m_list.erase(v_it);

    (*m_volumes)[volume_idx]->selected = false;
}

void Selection::do_remove_instance(unsigned int object_idx, unsigned int instance_idx)
{
    for (unsigned int i = 0; i < (unsigned int)m_volumes->size(); ++i) {
        GLVolume* v = (*m_volumes)[i];
        if (v->object_idx() == (int)object_idx && v->instance_idx() == (int)instance_idx)
            do_remove_volume(i);
    }
}

void Selection::do_remove_object(unsigned int object_idx)
{
    for (unsigned int i = 0; i < (unsigned int)m_volumes->size(); ++i) {
        GLVolume* v = (*m_volumes)[i];
        if (v->object_idx() == (int)object_idx)
            do_remove_volume(i);
    }
}

void Selection::calc_bounding_box() const
{
    BoundingBoxf3* bounding_box = const_cast<BoundingBoxf3*>(&m_bounding_box);
    *bounding_box = BoundingBoxf3();
    if (m_valid) {
        for (unsigned int i : m_list) {
            bounding_box->merge((*m_volumes)[i]->transformed_convex_hull_bounding_box());
        }
    }
    *const_cast<bool*>(&m_bounding_box_dirty) = false;
}

void Selection::calc_unscaled_instance_bounding_box() const
{
    BoundingBoxf3* unscaled_instance_bounding_box = const_cast<BoundingBoxf3*>(&m_unscaled_instance_bounding_box);
    *unscaled_instance_bounding_box = BoundingBoxf3();
    if (m_valid) {
        for (unsigned int i : m_list) {
            const GLVolume& volume = *(*m_volumes)[i];
            if (volume.is_modifier)
                continue;
            Transform3d trafo = volume.get_instance_transformation().get_matrix(false, false, true, false) * volume.get_volume_transformation().get_matrix();
            trafo.translation()(2) += volume.get_sla_shift_z();
            unscaled_instance_bounding_box->merge(volume.transformed_convex_hull_bounding_box(trafo));
        }
    }
    *const_cast<bool*>(&m_unscaled_instance_bounding_box_dirty) = false;
}

void Selection::calc_scaled_instance_bounding_box() const
{
    BoundingBoxf3* scaled_instance_bounding_box = const_cast<BoundingBoxf3*>(&m_scaled_instance_bounding_box);
    *scaled_instance_bounding_box = BoundingBoxf3();
    if (m_valid) {
        for (unsigned int i : m_list) {
            const GLVolume& volume = *(*m_volumes)[i];
            if (volume.is_modifier)
                continue;
            Transform3d trafo = volume.get_instance_transformation().get_matrix(false, false, false, false) * volume.get_volume_transformation().get_matrix();
            trafo.translation()(2) += volume.get_sla_shift_z();
            scaled_instance_bounding_box->merge(volume.transformed_convex_hull_bounding_box(trafo));
        }
    }
    *const_cast<bool*>(&m_scaled_instance_bounding_box_dirty) = false;
}

void Selection::render_selected_volumes() const
{
    float color[3] = { 1.0f, 1.0f, 1.0f };
    render_bounding_box(get_bounding_box(), color);
}

void Selection::render_synchronized_volumes() const
{
    if (m_mode == Instance)
        return;

    float color[3] = { 1.0f, 1.0f, 0.0f };

    for (unsigned int i : m_list) {
        const GLVolume* volume = (*m_volumes)[i];
        int object_idx = volume->object_idx();
        int volume_idx = volume->volume_idx();
        for (unsigned int j = 0; j < (unsigned int)m_volumes->size(); ++j) {
            if (i == j)
                continue;

            const GLVolume* v = (*m_volumes)[j];
            if (v->object_idx() != object_idx || v->volume_idx() != volume_idx)
                continue;

            render_bounding_box(v->transformed_convex_hull_bounding_box(), color);
        }
    }
}

void Selection::render_bounding_box(const BoundingBoxf3& box, float* color) const
{
    if (color == nullptr)
        return;

    Vec3f b_min = box.min.cast<float>();
    Vec3f b_max = box.max.cast<float>();
    Vec3f size = 0.2f * box.size().cast<float>();

    glsafe(::glEnable(GL_DEPTH_TEST));

    glsafe(::glColor3fv(color));
    glsafe(::glLineWidth(2.0f * m_scale_factor));

    ::glBegin(GL_LINES);

    ::glVertex3f(b_min(0), b_min(1), b_min(2)); ::glVertex3f(b_min(0) + size(0), b_min(1), b_min(2));
    ::glVertex3f(b_min(0), b_min(1), b_min(2)); ::glVertex3f(b_min(0), b_min(1) + size(1), b_min(2));
    ::glVertex3f(b_min(0), b_min(1), b_min(2)); ::glVertex3f(b_min(0), b_min(1), b_min(2) + size(2));

    ::glVertex3f(b_max(0), b_min(1), b_min(2)); ::glVertex3f(b_max(0) - size(0), b_min(1), b_min(2));
    ::glVertex3f(b_max(0), b_min(1), b_min(2)); ::glVertex3f(b_max(0), b_min(1) + size(1), b_min(2));
    ::glVertex3f(b_max(0), b_min(1), b_min(2)); ::glVertex3f(b_max(0), b_min(1), b_min(2) + size(2));

    ::glVertex3f(b_max(0), b_max(1), b_min(2)); ::glVertex3f(b_max(0) - size(0), b_max(1), b_min(2));
    ::glVertex3f(b_max(0), b_max(1), b_min(2)); ::glVertex3f(b_max(0), b_max(1) - size(1), b_min(2));
    ::glVertex3f(b_max(0), b_max(1), b_min(2)); ::glVertex3f(b_max(0), b_max(1), b_min(2) + size(2));

    ::glVertex3f(b_min(0), b_max(1), b_min(2)); ::glVertex3f(b_min(0) + size(0), b_max(1), b_min(2));
    ::glVertex3f(b_min(0), b_max(1), b_min(2)); ::glVertex3f(b_min(0), b_max(1) - size(1), b_min(2));
    ::glVertex3f(b_min(0), b_max(1), b_min(2)); ::glVertex3f(b_min(0), b_max(1), b_min(2) + size(2));

    ::glVertex3f(b_min(0), b_min(1), b_max(2)); ::glVertex3f(b_min(0) + size(0), b_min(1), b_max(2));
    ::glVertex3f(b_min(0), b_min(1), b_max(2)); ::glVertex3f(b_min(0), b_min(1) + size(1), b_max(2));
    ::glVertex3f(b_min(0), b_min(1), b_max(2)); ::glVertex3f(b_min(0), b_min(1), b_max(2) - size(2));

    ::glVertex3f(b_max(0), b_min(1), b_max(2)); ::glVertex3f(b_max(0) - size(0), b_min(1), b_max(2));
    ::glVertex3f(b_max(0), b_min(1), b_max(2)); ::glVertex3f(b_max(0), b_min(1) + size(1), b_max(2));
    ::glVertex3f(b_max(0), b_min(1), b_max(2)); ::glVertex3f(b_max(0), b_min(1), b_max(2) - size(2));

    ::glVertex3f(b_max(0), b_max(1), b_max(2)); ::glVertex3f(b_max(0) - size(0), b_max(1), b_max(2));
    ::glVertex3f(b_max(0), b_max(1), b_max(2)); ::glVertex3f(b_max(0), b_max(1) - size(1), b_max(2));
    ::glVertex3f(b_max(0), b_max(1), b_max(2)); ::glVertex3f(b_max(0), b_max(1), b_max(2) - size(2));

    ::glVertex3f(b_min(0), b_max(1), b_max(2)); ::glVertex3f(b_min(0) + size(0), b_max(1), b_max(2));
    ::glVertex3f(b_min(0), b_max(1), b_max(2)); ::glVertex3f(b_min(0), b_max(1) - size(1), b_max(2));
    ::glVertex3f(b_min(0), b_max(1), b_max(2)); ::glVertex3f(b_min(0), b_max(1), b_max(2) - size(2));

    glsafe(::glEnd());
}

static std::array<float, 4> get_color(Axis axis)
{
    return { AXES_COLOR[axis][0], AXES_COLOR[axis][1], AXES_COLOR[axis][2], AXES_COLOR[axis][3] };
};

void Selection::render_sidebar_position_hints(const std::string& sidebar_field) const
{
    if (boost::ends_with(sidebar_field, "x")) {
        glsafe(::glRotated(-90.0, 0.0, 0.0, 1.0));
        const_cast<GLModel*>(&m_arrow)->set_color(-1, get_color(X));
        m_arrow.render();
    }
    else if (boost::ends_with(sidebar_field, "y")) {
        const_cast<GLModel*>(&m_arrow)->set_color(-1, get_color(Y));
        m_arrow.render();
    }
    else if (boost::ends_with(sidebar_field, "z")) {
        glsafe(::glRotated(90.0, 1.0, 0.0, 0.0));
        const_cast<GLModel*>(&m_arrow)->set_color(-1, get_color(Z));
        m_arrow.render();
    }
}

void Selection::render_sidebar_rotation_hints(const std::string& sidebar_field) const
{
    auto render_sidebar_rotation_hint = [this]() {
        m_curved_arrow.render();
        glsafe(::glRotated(180.0, 0.0, 0.0, 1.0));
        m_curved_arrow.render();
    };

    if (boost::ends_with(sidebar_field, "x")) {
        glsafe(::glRotated(90.0, 0.0, 1.0, 0.0));
        const_cast<GLModel*>(&m_curved_arrow)->set_color(-1, get_color(X));
        render_sidebar_rotation_hint();
    }
    else if (boost::ends_with(sidebar_field, "y")) {
        glsafe(::glRotated(-90.0, 1.0, 0.0, 0.0));
        const_cast<GLModel*>(&m_curved_arrow)->set_color(-1, get_color(Y));
        render_sidebar_rotation_hint();
    }
    else if (boost::ends_with(sidebar_field, "z")) {
        const_cast<GLModel*>(&m_curved_arrow)->set_color(-1, get_color(Z));
        render_sidebar_rotation_hint();
    }
}

void Selection::render_sidebar_scale_hints(const std::string& sidebar_field) const
{
    bool uniform_scale = requires_uniform_scale() || wxGetApp().obj_manipul()->get_uniform_scaling();

    auto render_sidebar_scale_hint = [this, uniform_scale](Axis axis) {
        const_cast<GLModel*>(&m_arrow)->set_color(-1, uniform_scale ? UNIFORM_SCALE_COLOR : get_color(axis));
        GLShaderProgram* shader = wxGetApp().get_current_shader();
        if (shader != nullptr)
            shader->set_uniform("emission_factor", 0.0);

        glsafe(::glTranslated(0.0, 5.0, 0.0));
        m_arrow.render();

        glsafe(::glTranslated(0.0, -10.0, 0.0));
        glsafe(::glRotated(180.0, 0.0, 0.0, 1.0));
        m_arrow.render();
    };

    if (boost::ends_with(sidebar_field, "x") || uniform_scale) {
        glsafe(::glPushMatrix());
        glsafe(::glRotated(-90.0, 0.0, 0.0, 1.0));
        render_sidebar_scale_hint(X);
        glsafe(::glPopMatrix());
    }

    if (boost::ends_with(sidebar_field, "y") || uniform_scale) {
        glsafe(::glPushMatrix());
        render_sidebar_scale_hint(Y);
        glsafe(::glPopMatrix());
    }

    if (boost::ends_with(sidebar_field, "z") || uniform_scale) {
        glsafe(::glPushMatrix());
        glsafe(::glRotated(90.0, 1.0, 0.0, 0.0));
        render_sidebar_scale_hint(Z);
        glsafe(::glPopMatrix());
    }
}

void Selection::render_sidebar_layers_hints(const std::string& sidebar_field) const
{
    static const double Margin = 10.0;

    std::string field = sidebar_field;

    // extract max_z
    std::string::size_type pos = field.rfind("_");
    if (pos == std::string::npos)
        return;

    double max_z = string_to_double_decimal_point(field.substr(pos + 1));

    // extract min_z
    field = field.substr(0, pos);
    pos = field.rfind("_");
    if (pos == std::string::npos)
        return;

    const double min_z = string_to_double_decimal_point(field.substr(pos + 1));

    // extract type
    field = field.substr(0, pos);
    pos = field.rfind("_");
    if (pos == std::string::npos)
        return;

    const int type = std::stoi(field.substr(pos + 1));

    const BoundingBoxf3& box = get_bounding_box();

    const float min_x = box.min(0) - Margin;
    const float max_x = box.max(0) + Margin;
    const float min_y = box.min(1) - Margin;
    const float max_y = box.max(1) + Margin;

    // view dependend order of rendering to keep correct transparency
    bool camera_on_top = wxGetApp().plater()->get_camera().is_looking_downward();
    const float z1 = camera_on_top ? min_z : max_z;
    const float z2 = camera_on_top ? max_z : min_z;

    glsafe(::glEnable(GL_DEPTH_TEST));
    glsafe(::glDisable(GL_CULL_FACE));
    glsafe(::glEnable(GL_BLEND));
    glsafe(::glBlendFunc(GL_SRC_ALPHA, GL_ONE_MINUS_SRC_ALPHA));

    ::glBegin(GL_QUADS);
    if ((camera_on_top && type == 1) || (!camera_on_top && type == 2))
        ::glColor4f(1.0f, 0.38f, 0.0f, 1.0f);
    else
        ::glColor4f(0.8f, 0.8f, 0.8f, 0.5f);
    ::glVertex3f(min_x, min_y, z1);
    ::glVertex3f(max_x, min_y, z1);
    ::glVertex3f(max_x, max_y, z1);
    ::glVertex3f(min_x, max_y, z1);
    glsafe(::glEnd());

    ::glBegin(GL_QUADS);
    if ((camera_on_top && type == 2) || (!camera_on_top && type == 1))
        ::glColor4f(1.0f, 0.38f, 0.0f, 1.0f);
    else
        ::glColor4f(0.8f, 0.8f, 0.8f, 0.5f);
    ::glVertex3f(min_x, min_y, z2);
    ::glVertex3f(max_x, min_y, z2);
    ::glVertex3f(max_x, max_y, z2);
    ::glVertex3f(min_x, max_y, z2);
    glsafe(::glEnd());

    glsafe(::glEnable(GL_CULL_FACE));
    glsafe(::glDisable(GL_BLEND));
}

#ifndef NDEBUG
static bool is_rotation_xy_synchronized(const Vec3d &rot_xyz_from, const Vec3d &rot_xyz_to)
{
    const Eigen::AngleAxisd angle_axis(Geometry::rotation_xyz_diff(rot_xyz_from, rot_xyz_to));
    const Vec3d  axis = angle_axis.axis();
    const double angle = angle_axis.angle();
    if (std::abs(angle) < 1e-8)
        return true;
    assert(std::abs(axis.x()) < 1e-8);
    assert(std::abs(axis.y()) < 1e-8);
    assert(std::abs(std::abs(axis.z()) - 1.) < 1e-8);
    return std::abs(axis.x()) < 1e-8 && std::abs(axis.y()) < 1e-8 && std::abs(std::abs(axis.z()) - 1.) < 1e-8;
}

static void verify_instances_rotation_synchronized(const Model &model, const GLVolumePtrs &volumes)
{
    for (int idx_object = 0; idx_object < int(model.objects.size()); ++idx_object) {
        int idx_volume_first = -1;
        for (int i = 0; i < (int)volumes.size(); ++i) {
            if (volumes[i]->object_idx() == idx_object) {
                idx_volume_first = i;
                break;
            }
        }
        assert(idx_volume_first != -1); // object without instances?
        if (idx_volume_first == -1)
            continue;
        const Vec3d &rotation0 = volumes[idx_volume_first]->get_instance_rotation();
        for (int i = idx_volume_first + 1; i < (int)volumes.size(); ++i)
            if (volumes[i]->object_idx() == idx_object) {
                const Vec3d &rotation = volumes[i]->get_instance_rotation();
                assert(is_rotation_xy_synchronized(rotation, rotation0));
            }
    }
}
#endif /* NDEBUG */

void Selection::synchronize_unselected_instances(SyncRotationType sync_rotation_type)
{
    std::set<unsigned int> done;  // prevent processing volumes twice
    done.insert(m_list.begin(), m_list.end());

    for (unsigned int i : m_list) {
        if (done.size() == m_volumes->size())
            break;

        const GLVolume* volume = (*m_volumes)[i];
        const int object_idx = volume->object_idx();
        if (object_idx >= 1000)
            continue;

        const int instance_idx = volume->instance_idx();
        const Vec3d& rotation = volume->get_instance_rotation();
        const Vec3d& scaling_factor = volume->get_instance_scaling_factor();
        const Vec3d& mirror = volume->get_instance_mirror();

        // Process unselected instances.
        for (unsigned int j = 0; j < (unsigned int)m_volumes->size(); ++j) {
            if (done.size() == m_volumes->size())
                break;

            if (done.find(j) != done.end())
                continue;

            GLVolume* v = (*m_volumes)[j];
            if (v->object_idx() != object_idx || v->instance_idx() == instance_idx)
                continue;

            assert(is_rotation_xy_synchronized(m_cache.volumes_data[i].get_instance_rotation(), m_cache.volumes_data[j].get_instance_rotation()));
            switch (sync_rotation_type) {
            case SYNC_ROTATION_NONE: {
                // z only rotation -> synch instance z
                // The X,Y rotations should be synchronized from start to end of the rotation.
                assert(is_rotation_xy_synchronized(rotation, v->get_instance_rotation()));
                if (wxGetApp().preset_bundle->printers.get_edited_preset().printer_technology() != ptSLA)
                    v->set_instance_offset(Z, volume->get_instance_offset().z());
                break;
            }
            case SYNC_ROTATION_FULL:
                // rotation comes from place on face -> force given z
                v->set_instance_rotation({ rotation.x(), rotation.y(), rotation.z() });
                break;
            case SYNC_ROTATION_GENERAL:
                // generic rotation -> update instance z with the delta of the rotation.
                const double z_diff = Geometry::rotation_diff_z(m_cache.volumes_data[i].get_instance_rotation(), m_cache.volumes_data[j].get_instance_rotation());
                v->set_instance_rotation({ rotation.x(), rotation.y(), rotation.z() + z_diff });
                break;
            }

            v->set_instance_scaling_factor(scaling_factor);
            v->set_instance_mirror(mirror);

            done.insert(j);
        }
    }

#ifndef NDEBUG
    verify_instances_rotation_synchronized(*m_model, *m_volumes);
#endif /* NDEBUG */
}

void Selection::synchronize_unselected_volumes()
{
    for (unsigned int i : m_list) {
        const GLVolume* volume = (*m_volumes)[i];
        const int object_idx = volume->object_idx();
        if (object_idx >= 1000)
            continue;

        const int volume_idx = volume->volume_idx();
        const Vec3d& offset = volume->get_volume_offset();
        const Vec3d& rotation = volume->get_volume_rotation();
        const Vec3d& scaling_factor = volume->get_volume_scaling_factor();
        const Vec3d& mirror = volume->get_volume_mirror();

        // Process unselected volumes.
        for (unsigned int j = 0; j < (unsigned int)m_volumes->size(); ++j) {
            if (j == i)
                continue;

            GLVolume* v = (*m_volumes)[j];
            if (v->object_idx() != object_idx || v->volume_idx() != volume_idx)
                continue;

            v->set_volume_offset(offset);
            v->set_volume_rotation(rotation);
            v->set_volume_scaling_factor(scaling_factor);
            v->set_volume_mirror(mirror);
        }
    }
}

void Selection::ensure_on_bed()
{
    typedef std::map<std::pair<int, int>, double> InstancesToZMap;
    InstancesToZMap instances_min_z;

    for (GLVolume* volume : *m_volumes) {
        if (!volume->is_wipe_tower && !volume->is_modifier) {
            const double min_z = volume->transformed_convex_hull_bounding_box().min.z();
            std::pair<int, int> instance = std::make_pair(volume->object_idx(), volume->instance_idx());
            InstancesToZMap::iterator it = instances_min_z.find(instance);
            if (it == instances_min_z.end())
                it = instances_min_z.insert(InstancesToZMap::value_type(instance, DBL_MAX)).first;

            it->second = std::min(it->second, min_z);
        }
    }

    for (GLVolume* volume : *m_volumes) {
        std::pair<int, int> instance = std::make_pair(volume->object_idx(), volume->instance_idx());
        InstancesToZMap::iterator it = instances_min_z.find(instance);
        if (it != instances_min_z.end())
            volume->set_instance_offset(Z, volume->get_instance_offset(Z) - it->second);
    }
}

bool Selection::is_from_fully_selected_instance(unsigned int volume_idx) const
{
    struct SameInstance
    {
        int obj_idx;
        int inst_idx;
        GLVolumePtrs& volumes;

        SameInstance(int obj_idx, int inst_idx, GLVolumePtrs& volumes) : obj_idx(obj_idx), inst_idx(inst_idx), volumes(volumes) {}
        bool operator () (unsigned int i) { return (volumes[i]->volume_idx() >= 0) && (volumes[i]->object_idx() == obj_idx) && (volumes[i]->instance_idx() == inst_idx); }
    };

    if ((unsigned int)m_volumes->size() <= volume_idx)
        return false;

    GLVolume* volume = (*m_volumes)[volume_idx];
    int object_idx = volume->object_idx();
    if ((int)m_model->objects.size() <= object_idx)
        return false;

    unsigned int count = (unsigned int)std::count_if(m_list.begin(), m_list.end(), SameInstance(object_idx, volume->instance_idx(), *m_volumes));
    return count == (unsigned int)m_model->objects[object_idx]->volumes.size();
}

void Selection::paste_volumes_from_clipboard()
{
#ifdef _DEBUG
    check_model_ids_validity(*m_model);
#endif /* _DEBUG */

    int dst_obj_idx = get_object_idx();
    if ((dst_obj_idx < 0) || ((int)m_model->objects.size() <= dst_obj_idx))
        return;

    ModelObject* dst_object = m_model->objects[dst_obj_idx];

    int dst_inst_idx = get_instance_idx();
    if ((dst_inst_idx < 0) || ((int)dst_object->instances.size() <= dst_inst_idx))
        return;

    ModelObject* src_object = m_clipboard.get_object(0);
    if (src_object != nullptr)
    {
        ModelInstance* dst_instance = dst_object->instances[dst_inst_idx];
        BoundingBoxf3 dst_instance_bb = dst_object->instance_bounding_box(dst_inst_idx);
        Transform3d src_matrix = src_object->instances[0]->get_transformation().get_matrix(true);
        Transform3d dst_matrix = dst_instance->get_transformation().get_matrix(true);
        bool from_same_object = (src_object->input_file == dst_object->input_file) && src_matrix.isApprox(dst_matrix);

        // used to keep relative position of multivolume selections when pasting from another object
        BoundingBoxf3 total_bb;

        ModelVolumePtrs volumes;
        for (ModelVolume* src_volume : src_object->volumes)
        {
            ModelVolume* dst_volume = dst_object->add_volume(*src_volume);
            dst_volume->set_new_unique_id();
            if (from_same_object)
            {
//                // if the volume comes from the same object, apply the offset in world system
//                double offset = wxGetApp().plater()->canvas3D()->get_size_proportional_to_max_bed_size(0.05);
//                dst_volume->translate(dst_matrix.inverse() * Vec3d(offset, offset, 0.0));
            }
            else
            {
                // if the volume comes from another object, apply the offset as done when adding modifiers
                // see ObjectList::load_generic_subobject()
                total_bb.merge(dst_volume->mesh().bounding_box().transformed(src_volume->get_matrix()));
            }

            volumes.push_back(dst_volume);
#ifdef _DEBUG
		    check_model_ids_validity(*m_model);
#endif /* _DEBUG */
        }

        // keeps relative position of multivolume selections
        if (!from_same_object)
        {
            for (ModelVolume* v : volumes)
            {
                v->set_offset((v->get_offset() - total_bb.center()) + dst_matrix.inverse() * (Vec3d(dst_instance_bb.max(0), dst_instance_bb.min(1), dst_instance_bb.min(2)) + 0.5 * total_bb.size() - dst_instance->get_transformation().get_offset()));
            }
        }

        wxGetApp().obj_list()->paste_volumes_into_list(dst_obj_idx, volumes);
    }

#ifdef _DEBUG
    check_model_ids_validity(*m_model);
#endif /* _DEBUG */
}

void Selection::paste_objects_from_clipboard()
{
#ifdef _DEBUG
    check_model_ids_validity(*m_model);
#endif /* _DEBUG */

    std::vector<size_t> object_idxs;
    const ModelObjectPtrs& src_objects = m_clipboard.get_objects();
    for (const ModelObject* src_object : src_objects)
    {
        ModelObject* dst_object = m_model->add_object(*src_object);
        double offset = wxGetApp().plater()->canvas3D()->get_size_proportional_to_max_bed_size(0.05);
        Vec3d displacement(offset, offset, 0.0);
        for (ModelInstance* inst : dst_object->instances)
        {
            inst->set_offset(inst->get_offset() + displacement);
        }

        object_idxs.push_back(m_model->objects.size() - 1);
#ifdef _DEBUG
	    check_model_ids_validity(*m_model);
#endif /* _DEBUG */
    }

    wxGetApp().obj_list()->paste_objects_into_list(object_idxs);

#ifdef _DEBUG
    check_model_ids_validity(*m_model);
#endif /* _DEBUG */
}

} // namespace GUI
} // namespace Slic3r<|MERGE_RESOLUTION|>--- conflicted
+++ resolved
@@ -840,19 +840,13 @@
     bool is_sla = wxGetApp().preset_bundle->printers.get_edited_preset().printer_technology() == ptSLA;
 
     for (unsigned int i : m_list) {
-<<<<<<< HEAD
         GLVolume &v = *(*m_volumes)[i];
-        if (!is_sla)
-            is_any_volume_sinking |= !v.is_modifier && std::find(m_cache.sinking_volumes.begin(), m_cache.sinking_volumes.end(), i) != m_cache.sinking_volumes.end();
-=======
-        GLVolume &volume = *(*m_volumes)[i];
         if (!is_sla) {
-            if (volume.is_modifier)
+            if (v.is_modifier)
                 is_any_volume_sinking = true;
             else
                 is_any_volume_sinking |= std::find(m_cache.sinking_volumes.begin(), m_cache.sinking_volumes.end(), i) != m_cache.sinking_volumes.end();
         }
->>>>>>> a1407de1
         if (is_single_full_instance()) {
             if (transformation_type.relative()) {
                 Transform3d m = Geometry::assemble_transform(Vec3d::Zero(), Vec3d::Zero(), scale);
