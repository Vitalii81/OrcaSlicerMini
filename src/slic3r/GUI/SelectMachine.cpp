--- conflicted
+++ resolved
@@ -2199,10 +2199,7 @@
 
     m_print_job                = std::make_shared<PrintJob>(m_status_bar, m_plater, m_printer_last_select);
     m_print_job->m_dev_ip      = obj_->dev_ip;
-<<<<<<< HEAD
-=======
     m_print_job->m_ftp_folder  = obj_->get_ftp_folder();
->>>>>>> 71f2086f
     m_print_job->m_access_code   = obj_->get_access_code();
     m_print_job->m_local_use_ssl = obj_->local_use_ssl;
     m_print_job->connection_type = obj_->connection_type();
