--- conflicted
+++ resolved
@@ -512,14 +512,7 @@
         window_width = std::max(window_width, button_width);
 
         auto draw_text_with_caption = [this, &caption_max](const wxString& caption, const wxString& text) {
-<<<<<<< HEAD
-            ImGui::PushStyleColor(ImGuiCol_Text, ImGuiWrapper::COL_ORANGE_LIGHT);
-            m_imgui->text(caption);
-            ImGui::PopStyleColor();
-=======
-            static const ImVec4 ORANGE(1.0f, 0.49f, 0.22f, 1.0f);
-            m_imgui->text_colored(ORANGE, caption);
->>>>>>> 24a8e41c
+            m_imgui->text_colored(ImGuiWrapper::COL_ORANGE_LIGHT, caption);
             ImGui::SameLine(caption_max);
             m_imgui->text(text);
         };
