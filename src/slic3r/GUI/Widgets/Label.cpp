--- conflicted
+++ resolved
@@ -1,7 +1,6 @@
 #include "libslic3r/Utils.hpp"
 #include "Label.hpp"
 #include "StaticBox.hpp"
-#include <wx/intl.h> // For wxLocale
 
 wxFont Label::sysFont(int size, bool bold)
 {
@@ -12,22 +11,13 @@
     size = size * 4 / 5;
 #endif
 
-    wxString face = "HarmonyOS Sans SC";
-
-    // Check if the current locale is Korean
-    if (wxLocale::GetSystemLanguage() == wxLANGUAGE_KOREAN) {
-        face = "Noto Sans KR";
-    }
-
+    auto   face = wxString::FromUTF8("HarmonyOS Sans SC");
     wxFont font{size, wxFONTFAMILY_SWISS, wxFONTSTYLE_NORMAL, bold ? wxFONTWEIGHT_BOLD : wxFONTWEIGHT_NORMAL, false, face};
     font.SetFaceName(face);
     if (!font.IsOk()) {
-      BOOST_LOG_TRIVIAL(warning) << boost::format("Can't find %1% font") % face;
-      font = wxSystemSettings::GetFont(wxSYS_DEFAULT_GUI_FONT);
-      BOOST_LOG_TRIVIAL(warning) << boost::format("Use system font instead: %1%") % font.GetFaceName();
-      if (bold)
-        font.MakeBold();
-      font.SetPointSize(size);
+        font = wxSystemSettings::GetFont(wxSYS_DEFAULT_GUI_FONT);
+        if (bold) font.MakeBold();
+        font.SetPointSize(size);
     }
     return font;
 }
@@ -55,25 +45,16 @@
 
 void Label::initSysFont()
 {
-#if defined(__linux__) || defined(_WIN32)
-    const std::string &resource_path = Slic3r::resources_dir();
-    wxString font_path = wxString::FromUTF8(resource_path + "/fonts/HarmonyOS_Sans_SC_Bold.ttf");
+#ifdef __linux__
+    const std::string& resource_path = Slic3r::resources_dir();
+    wxString font_path = wxString::FromUTF8(resource_path+"/fonts/HarmonyOS_Sans_SC_Bold.ttf");
     bool result = wxFont::AddPrivateFont(font_path);
-    // BOOST_LOG_TRIVIAL(info) << boost::format("add font of HarmonyOS_Sans_SC_Bold returns %1%")%result;
+    //BOOST_LOG_TRIVIAL(info) << boost::format("add font of HarmonyOS_Sans_SC_Bold returns %1%")%result;
     printf("add font of HarmonyOS_Sans_SC_Bold returns %d\n", result);
-    font_path = wxString::FromUTF8(resource_path + "/fonts/HarmonyOS_Sans_SC_Regular.ttf");
+    font_path = wxString::FromUTF8(resource_path+"/fonts/HarmonyOS_Sans_SC_Regular.ttf");
     result = wxFont::AddPrivateFont(font_path);
-    // BOOST_LOG_TRIVIAL(info) << boost::format("add font of HarmonyOS_Sans_SC_Regular returns %1%")%result;
+    //BOOST_LOG_TRIVIAL(info) << boost::format("add font of HarmonyOS_Sans_SC_Regular returns %1%")%result;
     printf("add font of HarmonyOS_Sans_SC_Regular returns %d\n", result);
-    // Adding Noto Sans KR Regular and Bold
-    font_path = wxString::FromUTF8(resource_path + "/fonts/NotoSansKR-Regular.otf");
-    result = wxFont::AddPrivateFont(font_path);
-    // BOOST_LOG_TRIVIAL(info) << boost::format("add font of NotoSansKR-Regular returns %1%")%result;
-    printf("add font of NotoSansKR-Regular returns %d\n", result);
-    font_path = wxString::FromUTF8(resource_path + "/fonts/NotoSansKR-Bold.otf");
-    result = wxFont::AddPrivateFont(font_path);
-    // BOOST_LOG_TRIVIAL(info) << boost::format("add font of NotoSansKR-Bold returns %1%")%result;
-    printf("add font of NotoSansKR-Bold returns %d\n", result);
 #endif
     Head_48 = Label::sysFont(48, true);
     Head_32 = Label::sysFont(32, true);
@@ -301,15 +282,9 @@
         return;
     wxStaticText::SetWindowStyleFlag(style);
     if (style & LB_HYPERLINK) {
-<<<<<<< HEAD
-        this->color = GetForegroundColour();
-        static wxColor clr_url("#009688");
-        SetFont(this->font.Underlined());
-=======
         this->m_color = GetForegroundColour();
         static wxColor clr_url("#00AE42");
         SetFont(this->m_font.Underlined());
->>>>>>> 63ee9207
         SetForegroundColour(clr_url);
         SetCursor(wxCURSOR_HAND);
 #ifdef __WXOSX__
