--- conflicted
+++ resolved
@@ -1827,12 +1827,9 @@
         optgroup = page->new_optgroup(L("Infill"), L"param_infill");
         optgroup->append_single_option_line("sparse_infill_density");
         optgroup->append_single_option_line("sparse_infill_pattern", "fill-patterns#infill types and their properties of sparse");
-<<<<<<< HEAD
         optgroup->append_single_option_line("top_surface_pattern", "fill-patterns#Infill of the top surface and bottom surface");
         optgroup->append_single_option_line("bottom_surface_pattern", "fill-patterns#Infill of the top surface and bottom surface");
         optgroup->append_single_option_line("filter_out_gap_fill");
-=======
->>>>>>> 581b45fd
 
         optgroup = page->new_optgroup(L("Advanced"), L"param_advanced");
         optgroup->append_single_option_line("infill_wall_overlap");
@@ -1922,11 +1919,7 @@
         optgroup->append_single_option_line("tree_support_branch_angle", "support#tree-support-only-options");
         optgroup->append_single_option_line("tree_support_wall_count");
         optgroup->append_single_option_line("support_top_z_distance", "support#top-z-distance");
-<<<<<<< HEAD
-        //optgroup->append_single_option_line("support_bottom_z_distance", "support#bottom-z-distance");
-=======
         optgroup->append_single_option_line("support_bottom_z_distance", "support#bottom-z-distance");
->>>>>>> 581b45fd
         optgroup->append_single_option_line("support_base_pattern", "support#base-pattern");
         optgroup->append_single_option_line("support_base_pattern_spacing", "support#base-pattern");
         //optgroup->append_single_option_line("support_angle");
@@ -2500,15 +2493,12 @@
         optgroup->append_single_option_line("bed_temperature_difference");
 
         optgroup = page->new_optgroup(L("Print temperature"), L"param_temperature");
-<<<<<<< HEAD
         optgroup->split_multi_line = true;
         optgroup->option_label_at_right = true;
         line = { L("Chamber temperature"), L("Chamber temperature") };
         line.append_option(optgroup->get_option("chamber_temperature"));
         optgroup->append_line(line);
 
-=======
->>>>>>> 581b45fd
         line = { L("Nozzle"), L("Nozzle temperature when printing") };
         line.append_option(optgroup->get_option("nozzle_temperature_initial_layer"));
         line.append_option(optgroup->get_option("nozzle_temperature"));
