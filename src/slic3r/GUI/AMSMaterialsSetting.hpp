#ifndef slic3r_AMSMaterialsSetting_hpp_
#define slic3r_AMSMaterialsSetting_hpp_

#include "libslic3r/Preset.hpp"
#include "wxExtensions.hpp"
#include "GUI_Utils.hpp"
#include "DeviceManager.hpp"
#include "wx/clrpicker.h"
#include "Widgets/RadioBox.hpp"
#include "Widgets/Button.hpp"
#include "Widgets/RoundedRectangle.hpp"
#include "Widgets/Label.hpp"
#include "Widgets/CheckBox.hpp"
#include "Widgets/ComboBox.hpp"
#include "Widgets/TextInput.hpp"
#include "../slic3r/Utils/CalibUtils.hpp"

#define AMS_MATERIALS_SETTING_DEF_COLOUR wxColour(255, 255, 255)
#define AMS_MATERIALS_SETTING_GREY900 wxColour(38, 46, 48)
#define AMS_MATERIALS_SETTING_GREY800 wxColour(50, 58, 61)
#define AMS_MATERIALS_SETTING_GREY700 wxColour(107, 107, 107)
#define AMS_MATERIALS_SETTING_GREY300 wxColour(174,174,174)
#define AMS_MATERIALS_SETTING_GREY200 wxColour(248, 248, 248)
#define AMS_MATERIALS_SETTING_BODY_WIDTH FromDIP(380)
#define AMS_MATERIALS_SETTING_LABEL_WIDTH FromDIP(80)
#define AMS_MATERIALS_SETTING_COMBOX_WIDTH wxSize(FromDIP(250), FromDIP(30))
#define AMS_MATERIALS_SETTING_BUTTON_SIZE wxSize(FromDIP(90), FromDIP(24))
#define AMS_MATERIALS_SETTING_INPUT_SIZE wxSize(FromDIP(90), FromDIP(24))

namespace Slic3r { namespace GUI {

class ColorPicker : public wxWindow
{
public:
    wxBitmap        m_bitmap_border;
    wxBitmap        m_bitmap_transparent;

    wxColour        m_colour;
    std::vector<wxColour>        m_cols;
    bool            m_selected{false};
    bool            m_show_full{false};
    bool            m_is_empty{false};

    ColorPicker(wxWindow* parent, wxWindowID id, const wxPoint& pos = wxDefaultPosition, const wxSize& size = wxDefaultSize);
    ~ColorPicker();

    void msw_rescale();
    void set_color(wxColour col);
    void set_colors(std::vector<wxColour>  cols);
    void set_selected(bool sel) {m_selected = sel;Refresh();};
    void set_show_full(bool full) {m_show_full = full;Refresh();};
    void is_empty(bool empty) {m_is_empty = empty;};

    void paintEvent(wxPaintEvent& evt);
    void render(wxDC& dc);
    void doRender(wxDC& dc);
};

class ColorPickerPopup : public PopupWindow
{
public:
<<<<<<< HEAD
=======
    ScalableBitmap m_ts_bitmap_custom;
    wxStaticBitmap* m_ts_stbitmap_custom;
>>>>>>> 63ee9207
    StaticBox* m_custom_cp;
    wxColourData* m_clrData;
    StaticBox* m_def_color_box;
    wxFlexGridSizer* m_ams_fg_sizer;
    wxColour m_def_col;
    std::vector<wxColour> m_def_colors;
    std::vector<wxColour> m_ams_colors;
    std::vector<ColorPicker*> m_color_pickers;
    std::vector<ColorPicker*> m_ams_color_pickers;

public:
    ColorPickerPopup(wxWindow* parent);
    ~ColorPickerPopup() {};
    void on_custom_clr_picker(wxMouseEvent& event);
    void set_ams_colours(std::vector<wxColour> ams);
    void set_def_colour(wxColour col);
    void paintEvent(wxPaintEvent& evt);
    void Popup();
    virtual void OnDismiss() wxOVERRIDE;
    virtual bool ProcessLeftDown(wxMouseEvent& event) wxOVERRIDE;

public:
};


class AMSMaterialsSetting : public DPIDialog
{
public:
    AMSMaterialsSetting(wxWindow *parent, wxWindowID id);
    ~AMSMaterialsSetting();
    void create();

	void paintEvent(wxPaintEvent &evt);
    void input_min_finish();
    void input_max_finish();
    void update();
    void enable_confirm_button(bool en);
    bool Show(bool show) override;
    void Popup(wxString filament = wxEmptyString, wxString sn = wxEmptyString,
               wxString temp_min = wxEmptyString, wxString temp_max = wxEmptyString,
               wxString k = wxEmptyString, wxString n = wxEmptyString);

    void post_select_event(int index);
    void msw_rescale();
    void set_color(wxColour color);
    void set_empty_color(wxColour color);
    void set_colors(std::vector<wxColour> colors);

    void on_picker_color(wxCommandEvent& color);
    MachineObject* obj{ nullptr };
    int            ams_id { 0 };        /* 0 ~ 3 */
    int            tray_id { 0 };       /* 0 ~ 3 */

    std::string    ams_filament_id;
    std::string    ams_setting_id;

    bool           m_is_third;
    wxString       m_brand_filament;
    wxString       m_brand_sn;
    wxString       m_brand_tmp;
    wxColour       m_brand_colour;
    std::string    m_filament_type;
    ColorPickerPopup m_color_picker_popup;
    ColorPicker *       m_clr_picker;
    std::vector<PACalibResult>  m_pa_profile_items;

protected:
    void create_panel_normal(wxWindow* parent);
    void create_panel_kn(wxWindow* parent);
    void on_dpi_changed(const wxRect &suggested_rect) override;
    void on_select_filament(wxCommandEvent& evt);
    void on_select_cali_result(wxCommandEvent &evt);
    void on_select_ok(wxCommandEvent &event);
    void on_select_reset(wxCommandEvent &event);
    void on_select_close(wxCommandEvent &event);
    void on_clr_picker(wxMouseEvent &event);
    bool is_virtual_tray();
    void update_widgets();

protected:
    StateColor          m_btn_bg_green;
    StateColor          m_btn_bg_gray;
    wxPanel *           m_panel_normal;
    wxPanel *           m_panel_SN;
    wxStaticText *      m_sn_number;
    wxStaticText *      warning_text;
    //wxPanel *           m_panel_body;
    wxStaticText *      m_title_filament;
    wxStaticText *      m_title_pa_profile;
    wxStaticText *      m_title_colour;
    wxStaticText *      m_title_temperature;
    TextInput *         m_input_nozzle_min;
    TextInput*          m_input_nozzle_max;
    ScalableBitmap *    degree;
    wxStaticBitmap *    bitmap_max_degree;
    wxStaticBitmap *    bitmap_min_degree;
    Button *            m_button_reset;
    Button *            m_button_confirm;
    wxStaticText*       m_tip_readonly;
    Button *            m_button_close;
    wxColourData *      m_clrData;

    wxPanel *           m_panel_kn;
    wxStaticText*       m_ratio_text;
    wxStaticText*       m_k_param;
    TextInput*          m_input_k_val;
    wxStaticText*       m_n_param;
    TextInput*          m_input_n_val;
    int                 m_filament_selection;

    int m_pa_cali_select_id = 0;

#ifdef __APPLE__
    wxComboBox *m_comboBox_filament;
#else
    ComboBox *m_comboBox_filament;
#endif
    ComboBox * m_comboBox_cali_result;
    TextInput*       m_readonly_filament;
};

wxDECLARE_EVENT(EVT_SELECTED_COLOR, wxCommandEvent);

}} // namespace Slic3r::GUI

#endif<|MERGE_RESOLUTION|>--- conflicted
+++ resolved
@@ -59,11 +59,8 @@
 class ColorPickerPopup : public PopupWindow
 {
 public:
-<<<<<<< HEAD
-=======
     ScalableBitmap m_ts_bitmap_custom;
     wxStaticBitmap* m_ts_stbitmap_custom;
->>>>>>> 63ee9207
     StaticBox* m_custom_cp;
     wxColourData* m_clrData;
     StaticBox* m_def_color_box;
