--- conflicted
+++ resolved
@@ -161,13 +161,10 @@
     GUI/DoubleSlider.hpp
     GUI/ObjectDataViewModel.cpp
     GUI/ObjectDataViewModel.hpp
-<<<<<<< HEAD
+    GUI/InstanceCheck.cpp
+    GUI/InstanceCheck.hpp
     GUI/Search.cpp
     GUI/Search.hpp
-=======
-    GUI/InstanceCheck.cpp
-    GUI/InstanceCheck.hpp
->>>>>>> e0c84b26
     Utils/Http.cpp
     Utils/Http.hpp
     Utils/FixModelByWin10.cpp
