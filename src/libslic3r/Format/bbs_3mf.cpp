--- conflicted
+++ resolved
@@ -4147,18 +4147,6 @@
 
                 TriangleMesh triangle_mesh(std::move(its), volume_data->mesh_stats);
 
-<<<<<<< HEAD
-                if (!m_is_bbl_3mf) {
-                    // if the 3mf was not produced by OrcaSlicer and there is only one instance,
-                    // bake the transformation into the geometry to allow the reload from disk command
-                    // to work properly
-                    if (object.instances.size() == 1) {
-                        triangle_mesh.transform(object.instances.front()->get_transformation().get_matrix(), false);
-                        object.instances.front()->set_transformation(Slic3r::Geometry::Transformation());
-                        //FIXME do the mesh fixing?
-                    }
-                }
-=======
                 // BBS: no need to multiply the instance matrix into the volume
                 //if (!m_is_bbl_3mf) {
                 //    // if the 3mf was not produced by BambuStudio and there is only one instance,
@@ -4170,7 +4158,6 @@
                 //        //FIXME do the mesh fixing?
                 //    }
                 //}
->>>>>>> c3d20bf0
                 if (triangle_mesh.volume() < 0)
                     triangle_mesh.flip_triangles();
 
