--- conflicted
+++ resolved
@@ -197,8 +197,8 @@
     void            apply_print_config(const PrintConfig &print_config);
 
     std::string     travel_to(const Point& point, ExtrusionRole role, std::string comment);
-    bool            needs_retraction(const Polyline& travel, ExtrusionRole role = erNone);
-    std::string     retract(bool toolchange = false, bool is_last_retraction = false);
+    bool            needs_retraction(const Polyline& travel, ExtrusionRole role, LiftType& lift_type);
+    std::string     retract(bool toolchange = false, bool is_last_retraction = false, LiftType lift_type = LiftType::SpiralLift);
     std::string     unretract() { return m_writer.unlift() + m_writer.unretract(); }
     std::string     set_extruder(unsigned int extruder_id, double print_z);
 
@@ -398,24 +398,13 @@
 		// For sequential print, the instance of the object to be printing has to be defined.
 		const size_t                     				 single_object_instance_idx);
 
-<<<<<<< HEAD
     std::string     extrude_perimeters(const Print& print, const std::vector<ObjectByExtruder::Island::Region>& by_region);
     std::string     extrude_infill(const Print& print, const std::vector<ObjectByExtruder::Island::Region>& by_region, bool ironing);
     std::string     extrude_support(const ExtrusionEntityCollection& support_fills);
-=======
-    std::string     extrude_perimeters(const Print &print, const std::vector<ObjectByExtruder::Island::Region> &by_region);
-    std::string     extrude_infill(const Print &print, const std::vector<ObjectByExtruder::Island::Region> &by_region, bool ironing);
-    std::string     extrude_support(const ExtrusionEntityCollection &support_fills);
-
-    std::string     travel_to(const Point &point, ExtrusionRole role, std::string comment);
+
     // BBS
     LiftType to_lift_type(ZHopType z_hop_types);
-    // BBS: detect lift type in needs_retraction
-    bool            needs_retraction(const Polyline& travel, ExtrusionRole role, LiftType& lift_type);
-    std::string     retract(bool toolchange = false, bool is_last_retraction = false, LiftType lift_type = LiftType::SpiralLift);
-    std::string     unretract() { return m_writer.unlift() + m_writer.unretract(); }
-    std::string     set_extruder(unsigned int extruder_id, double print_z);
->>>>>>> 71f2086f
+
     std::set<ObjectID>              m_objsWithBrim; // indicates the objs with brim
     std::set<ObjectID>              m_objSupportsWithBrim; // indicates the objs' supports with brim
     // Cache for custom seam enforcers/blockers for each layer.
