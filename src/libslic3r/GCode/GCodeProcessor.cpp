--- conflicted
+++ resolved
@@ -487,16 +487,10 @@
                         //sprintf(buf, "; estimated printing time (%s mode) = %s\n",
                         //    (mode == PrintEstimatedStatistics::ETimeMode::Normal) ? "normal" : "silent",
                         //    get_time_dhms(machine.time).c_str());
-<<<<<<< HEAD
-                            sprintf(buf, "; model printing time: %s; total estimated time: %s\n",
-                                    get_time_dhms(machine.time - machine.roles_time[ExtrusionRole::erCustom]).c_str(),
-                                    get_time_dhms(machine.time).c_str());
-                        }
-=======
                         sprintf(buf, "; model printing time: %s; total estimated time: %s\n",
                                 get_time_dhms(machine.time - machine.prepare_time).c_str(),
                                 get_time_dhms(machine.time).c_str());
->>>>>>> 71f2086f
+                        }
                         ret += buf;
                     }
                 }
@@ -4236,4 +4230,4 @@
     m_result.warnings.shrink_to_fit();
 }
 
-} /* namespace Slic3r */
+} /* namespace Slic3r */