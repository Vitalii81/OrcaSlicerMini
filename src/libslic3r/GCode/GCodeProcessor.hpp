#ifndef slic3r_GCodeProcessor_hpp_
#define slic3r_GCodeProcessor_hpp_

#include "libslic3r/GCodeReader.hpp"
#include "libslic3r/Point.hpp"
#include "libslic3r/ExtrusionEntity.hpp"
#include "libslic3r/PrintConfig.hpp"
#include "libslic3r/CustomGCode.hpp"

#include <cstdint>
#include <array>
#include <vector>
#include <mutex>
#include <string>
#include <string_view>
#include <optional>

namespace Slic3r {

// slice warnings enum strings
#define NOZZLE_HRC_CHECKER                                          "the_actual_nozzle_hrc_smaller_than_the_required_nozzle_hrc"
#define BED_TEMP_TOO_HIGH_THAN_FILAMENT                             "bed_temperature_too_high_than_filament"

    enum class EMoveType : unsigned char
    {
        Noop,
        Retract,
        Unretract,
        Seam,
        Tool_change,
        Color_change,
        Pause_Print,
        Custom_GCode,
        Travel,
        Wipe,
        Extrude,
        Count
    };

    struct PrintEstimatedStatistics
    {
        enum class ETimeMode : unsigned char
        {
            Normal,
            Stealth,
            Count
        };

        struct Mode
        {
            float time;
            float prepare_time;
            std::vector<std::pair<CustomGCode::Type, std::pair<float, float>>> custom_gcode_times;
            std::vector<std::pair<EMoveType, float>> moves_times;
            std::vector<std::pair<ExtrusionRole, float>> roles_times;
            std::vector<float> layers_times;

            void reset() {
                time = 0.0f;
                prepare_time = 0.0f;
                custom_gcode_times.clear();
                custom_gcode_times.shrink_to_fit();
                moves_times.clear();
                moves_times.shrink_to_fit();
                roles_times.clear();
                roles_times.shrink_to_fit();
                layers_times.clear();
                layers_times.shrink_to_fit();
            }
        };

        std::vector<double>                                 volumes_per_color_change;
        std::map<size_t, double>                            volumes_per_extruder;
        //BBS: the flush amount of every filament
        std::map<size_t, double>                            flush_per_filament;
        std::map<ExtrusionRole, std::pair<double, double>>  used_filaments_per_role;

        std::array<Mode, static_cast<size_t>(ETimeMode::Count)> modes;
        unsigned int                                        total_filamentchanges;

        PrintEstimatedStatistics() { reset(); }

        void reset() {
            for (auto m : modes) {
                m.reset();
            }
            volumes_per_color_change.clear();
            volumes_per_color_change.shrink_to_fit();
            volumes_per_extruder.clear();
            flush_per_filament.clear();
            used_filaments_per_role.clear();
            total_filamentchanges = 0;
        }
    };

    struct ConflictResult
    {
        std::string        _objName1;
        std::string        _objName2;
        float             _height;
        const void *_obj1; // nullptr means wipe tower
        const void *_obj2;
        int                layer = -1;
        ConflictResult(const std::string &objName1, const std::string &objName2, float height, const void *obj1, const void *obj2)
            : _objName1(objName1), _objName2(objName2), _height(height), _obj1(obj1), _obj2(obj2)
        {}
        ConflictResult() = default;
    };

    using ConflictResultOpt = std::optional<ConflictResult>;

    struct GCodeProcessorResult
    {
        ConflictResultOpt conflict_result;

        struct SettingsIds
        {
            std::string print;
            std::vector<std::string> filament;
            std::string printer;

            void reset() {
                print.clear();
                filament.clear();
                printer.clear();
            }
        };

        struct MoveVertex
        {
            unsigned int gcode_id{ 0 };
            EMoveType type{ EMoveType::Noop };
            ExtrusionRole extrusion_role{ erNone };
            unsigned char extruder_id{ 0 };
            unsigned char cp_color_id{ 0 };
            Vec3f position{ Vec3f::Zero() }; // mm
            float delta_extruder{ 0.0f }; // mm
            float feedrate{ 0.0f }; // mm/s
            float width{ 0.0f }; // mm
            float height{ 0.0f }; // mm
            float mm3_per_mm{ 0.0f };
            float fan_speed{ 0.0f }; // percentage
            float temperature{ 0.0f }; // Celsius degrees
            float time{ 0.0f }; // s
            float layer_duration{ 0.0f }; // s (layer id before finalize)


            //BBS: arc move related data
            EMovePathType move_path_type{ EMovePathType::Noop_move };
            Vec3f arc_center_position{ Vec3f::Zero() };      // mm
            std::vector<Vec3f> interpolation_points;     // interpolation points of arc for drawing

            float volumetric_rate() const { return feedrate * mm3_per_mm; }
            //BBS: new function to support arc move
            bool is_arc_move_with_interpolation_points() const {
                return (move_path_type == EMovePathType::Arc_move_ccw || move_path_type == EMovePathType::Arc_move_cw) && interpolation_points.size();
            }
            bool is_arc_move() const {
                return move_path_type == EMovePathType::Arc_move_ccw || move_path_type == EMovePathType::Arc_move_cw;
            }
        };

        struct SliceWarning {
            int         level;                  // 0: normal tips, 1: warning; 2: error
            std::string msg;                    // enum string
            std::string error_code;             // error code for studio
            std::vector<std::string> params;    // extra msg info
        };

        std::string filename;
        unsigned int id;
        std::vector<MoveVertex> moves;
        // Positions of ends of lines of the final G-code this->filename after TimeProcessor::post_process() finalizes the G-code.
        std::vector<size_t> lines_ends;
        Pointfs printable_area;
        //BBS: add bed exclude area
        Pointfs bed_exclude_area;
        //BBS: add toolpath_outside
        bool toolpath_outside;
        //BBS: add object_label_enabled
        bool label_object_enabled;
        float printable_height;
        SettingsIds settings_ids;
        size_t extruders_count;
        std::vector<std::string> extruder_colors;
        std::vector<float> filament_diameters;
        std::vector<int>   required_nozzle_HRC;
        std::vector<float> filament_densities;
        std::vector<int> filament_vitrification_temperature;
        PrintEstimatedStatistics print_statistics;
        std::vector<CustomGCode::Item> custom_gcode_per_print_z;
        std::vector<std::pair<float, std::pair<size_t, size_t>>> spiral_vase_layers;
        //BBS
        std::vector<SliceWarning> warnings;
<<<<<<< HEAD
        int nozzle_hrc;
=======
>>>>>>> 63ee9207
        NozzleType nozzle_type;
        BedType bed_type = BedType::btCount;
#if ENABLE_GCODE_VIEWER_STATISTICS
        int64_t time{ 0 };
#endif // ENABLE_GCODE_VIEWER_STATISTICS
        void reset();

        //BBS: add mutex for protection of gcode result
        mutable std::mutex result_mutex;
        GCodeProcessorResult& operator=(const GCodeProcessorResult &other)
        {
            filename = other.filename;
            id = other.id;
            moves = other.moves;
            lines_ends = other.lines_ends;
            printable_area = other.printable_area;
            bed_exclude_area = other.bed_exclude_area;
            toolpath_outside = other.toolpath_outside;
            label_object_enabled = other.label_object_enabled;
            printable_height = other.printable_height;
            settings_ids = other.settings_ids;
            extruders_count = other.extruders_count;
            extruder_colors = other.extruder_colors;
            filament_diameters = other.filament_diameters;
            filament_densities = other.filament_densities;
            print_statistics = other.print_statistics;
            custom_gcode_per_print_z = other.custom_gcode_per_print_z;
            spiral_vase_layers = other.spiral_vase_layers;
            warnings = other.warnings;
            bed_type = other.bed_type;
#if ENABLE_GCODE_VIEWER_STATISTICS
            time = other.time;
#endif
            return *this;
        }
        void  lock() const { result_mutex.lock(); }
        void  unlock() const { result_mutex.unlock(); }
    };


    class GCodeProcessor
    {
        static const std::vector<std::string> Reserved_Tags;
        static const std::vector<std::string> Reserved_Tags_compatible;
        static const std::string Flush_Start_Tag;
        static const std::string Flush_End_Tag;
        static const std::map<NozzleType, int>Nozzle_Type_To_HRC;
    public:
        enum class ETags : unsigned char
        {
            Role,
            Wipe_Start,
            Wipe_End,
            Height,
            Width,
            Layer_Change,
            Color_Change,
            Pause_Print,
            Custom_Code,
            First_Line_M73_Placeholder,
            Last_Line_M73_Placeholder,
            Estimated_Printing_Time_Placeholder,
            Total_Layer_Number_Placeholder
        };

<<<<<<< HEAD
        static const std::string& reserved_tag(ETags tag) { return s_IsBBLPrinter ? Reserved_Tags[static_cast<unsigned char>(tag)] : Reserved_Tags_compatible[static_cast<unsigned char>(tag)]; }
        // checks the given gcode for reserved tags and returns true when finding the 1st (which is returned into found_tag) 
=======
        static const std::string& reserved_tag(ETags tag) { return Reserved_Tags[static_cast<unsigned char>(tag)]; }
        // checks the given gcode for reserved tags and returns true when finding the 1st (which is returned into found_tag)
>>>>>>> 63ee9207
        static bool contains_reserved_tag(const std::string& gcode, std::string& found_tag);
        // checks the given gcode for reserved tags and returns true when finding any
        // (the first max_count found tags are returned into found_tag)
        static bool contains_reserved_tags(const std::string& gcode, unsigned int max_count, std::vector<std::string>& found_tag);

        static int get_gcode_last_filament(const std::string &gcode_str);
        static bool get_last_z_from_gcode(const std::string& gcode_str, double& z);

        static const float Wipe_Width;
        static const float Wipe_Height;

        static bool s_IsBBLPrinter;

#if ENABLE_GCODE_VIEWER_DATA_CHECKING
        static const std::string Mm3_Per_Mm_Tag;
#endif // ENABLE_GCODE_VIEWER_DATA_CHECKING

    private:
        using AxisCoords = std::array<double, 4>;
        using ExtruderColors = std::vector<unsigned char>;
        using ExtruderTemps = std::vector<float>;

        enum class EUnits : unsigned char
        {
            Millimeters,
            Inches
        };

        enum class EPositioningType : unsigned char
        {
            Absolute,
            Relative
        };

        struct CachedPosition
        {
            AxisCoords position; // mm
            float feedrate; // mm/s

            void reset();
        };

        struct CpColor
        {
            unsigned char counter;
            unsigned char current;

            void reset();
        };

    public:
        struct FeedrateProfile
        {
            float entry{ 0.0f }; // mm/s
            float cruise{ 0.0f }; // mm/s
            float exit{ 0.0f }; // mm/s
        };

        struct Trapezoid
        {
            float accelerate_until{ 0.0f }; // mm
            float decelerate_after{ 0.0f }; // mm
            float cruise_feedrate{ 0.0f }; // mm/sec

            float acceleration_time(float entry_feedrate, float acceleration) const;
            float cruise_time() const;
            float deceleration_time(float distance, float acceleration) const;
            float cruise_distance() const;
        };

        struct TimeBlock
        {
            struct Flags
            {
                bool recalculate{ false };
                bool nominal_length{ false };
                bool prepare_stage{ false };
            };

            EMoveType move_type{ EMoveType::Noop };
            ExtrusionRole role{ erNone };
            unsigned int g1_line_id{ 0 };
            unsigned int layer_id{ 0 };
            float distance{ 0.0f }; // mm
            float acceleration{ 0.0f }; // mm/s^2
            float max_entry_speed{ 0.0f }; // mm/s
            float safe_feedrate{ 0.0f }; // mm/s
            Flags flags;
            FeedrateProfile feedrate_profile;
            Trapezoid trapezoid;

            // Calculates this block's trapezoid
            void calculate_trapezoid();

            float time() const;
        };

    private:
        struct TimeMachine
        {
            struct State
            {
                float feedrate; // mm/s
                float safe_feedrate; // mm/s
                //BBS: feedrate of X-Y-Z-E axis. But when the move is G2 and G3, X-Y will be
                //same value which means feedrate in X-Y plane.
                AxisCoords axis_feedrate; // mm/s
                AxisCoords abs_axis_feedrate; // mm/s

                //BBS: unit vector of enter speed and exit speed in x-y-z space.
                //For line move, there are same. For arc move, there are different.
                Vec3f enter_direction;
                Vec3f exit_direction;

                void reset();
            };

            struct CustomGCodeTime
            {
                bool needed;
                float cache;
                std::vector<std::pair<CustomGCode::Type, float>> times;

                void reset();
            };

            struct G1LinesCacheItem
            {
                unsigned int id;
                float elapsed_time;
            };

            bool enabled;
            float acceleration; // mm/s^2
            // hard limit for the acceleration, to which the firmware will clamp.
            float max_acceleration; // mm/s^2
            float retract_acceleration; // mm/s^2
            // hard limit for the acceleration, to which the firmware will clamp.
            float max_retract_acceleration; // mm/s^2
            float travel_acceleration; // mm/s^2
            // hard limit for the travel acceleration, to which the firmware will clamp.
            float max_travel_acceleration; // mm/s^2
            float extrude_factor_override_percentage;
            float time; // s
            struct StopTime
            {
                unsigned int g1_line_id;
                float elapsed_time;
            };
            std::vector<StopTime> stop_times;
            std::string line_m73_main_mask;
            std::string line_m73_stop_mask;
            State curr;
            State prev;
            CustomGCodeTime gcode_time;
            std::vector<TimeBlock> blocks;
            std::vector<G1LinesCacheItem> g1_times_cache;
            std::array<float, static_cast<size_t>(EMoveType::Count)> moves_time;
            std::array<float, static_cast<size_t>(ExtrusionRole::erCount)> roles_time;
            std::vector<float> layers_time;
            //BBS: prepare stage time before print model, including start gcode time and mostly same with start gcode time
            float prepare_time;

            void reset();

            // Simulates firmware st_synchronize() call
            void simulate_st_synchronize(float additional_time = 0.0f);
            void calculate_time(size_t keep_last_n_blocks = 0, float additional_time = 0.0f);
        };

        struct TimeProcessor
        {
            struct Planner
            {
                // Size of the firmware planner queue. The old 8-bit Marlins usually just managed 16 trapezoidal blocks.
                // Let's be conservative and plan for newer boards with more memory.
                static constexpr size_t queue_size = 64;
                // The firmware recalculates last planner_queue_size trapezoidal blocks each time a new block is added.
                // We are not simulating the firmware exactly, we calculate a sequence of blocks once a reasonable number of blocks accumulate.
                static constexpr size_t refresh_threshold = queue_size * 4;
            };

            // extruder_id is currently used to correctly calculate filament load / unload times into the total print time.
            // This is currently only really used by the MK3 MMU2:
            // extruder_unloaded = true means no filament is loaded yet, all the filaments are parked in the MK3 MMU2 unit.
            bool extruder_unloaded;
            // allow to skip the lines M201/M203/M204/M205 generated by GCode::print_machine_envelope() for non-Normal time estimate mode
            bool machine_envelope_processing_enabled;
            MachineEnvelopeConfig machine_limits;
            // Additional load / unload times for a filament exchange sequence.
            float filament_load_times;
            float filament_unload_times;
            std::array<TimeMachine, static_cast<size_t>(PrintEstimatedStatistics::ETimeMode::Count)> machines;

            void reset();

            // post process the file with the given filename to add remaining time lines M73
            // and updates moves' gcode ids accordingly
            void post_process(const std::string& filename, std::vector<GCodeProcessorResult::MoveVertex>& moves, std::vector<size_t>& lines_ends, size_t total_layer_num);
        };

        struct UsedFilaments  // filaments per ColorChange
        {
            double color_change_cache;
            std::vector<double> volumes_per_color_change;

            double tool_change_cache;
            std::map<size_t, double> volumes_per_extruder;

            //BBS: the flush amount of every filament
            std::map<size_t, double> flush_per_filament;

            double role_cache;
            std::map<ExtrusionRole, std::pair<double, double>> filaments_per_role;

            void reset();

            void increase_caches(double extruded_volume);

            void process_color_change_cache();
            void process_extruder_cache(GCodeProcessor* processor);
            void update_flush_per_filament(size_t extrude_id, float flush_length);
            void process_role_cache(GCodeProcessor* processor);
            void process_caches(GCodeProcessor* processor);

            friend class GCodeProcessor;
        };

    public:
        class SeamsDetector
        {
            bool m_active{ false };
            std::optional<Vec3f> m_first_vertex;

        public:
            void activate(bool active) {
                if (m_active != active) {
                    m_active = active;
                    if (m_active)
                        m_first_vertex.reset();
                }
            }

            std::optional<Vec3f> get_first_vertex() const { return m_first_vertex; }
            void set_first_vertex(const Vec3f& vertex) { m_first_vertex = vertex; }

            bool is_active() const { return m_active; }
            bool has_first_vertex() const { return m_first_vertex.has_value(); }
        };

        // Helper class used to fix the z for color change, pause print and
        // custom gcode markes
        class OptionsZCorrector
        {
            GCodeProcessorResult& m_result;
            std::optional<size_t> m_move_id;
            std::optional<size_t> m_custom_gcode_per_print_z_id;

        public:
            explicit OptionsZCorrector(GCodeProcessorResult& result) : m_result(result) {
            }

            void set() {
                m_move_id = m_result.moves.size() - 1;
                m_custom_gcode_per_print_z_id = m_result.custom_gcode_per_print_z.size() - 1;
            }

            void update(float height) {
                if (!m_move_id.has_value() || !m_custom_gcode_per_print_z_id.has_value())
                    return;

                const Vec3f position = m_result.moves.back().position;

                GCodeProcessorResult::MoveVertex& move = m_result.moves.emplace_back(m_result.moves[*m_move_id]);
                move.position = position;
                move.height = height;
                m_result.moves.erase(m_result.moves.begin() + *m_move_id);
                m_result.custom_gcode_per_print_z[*m_custom_gcode_per_print_z_id].print_z = position.z();
                reset();
            }

            void reset() {
                m_move_id.reset();
                m_custom_gcode_per_print_z_id.reset();
            }
        };

#if ENABLE_GCODE_VIEWER_DATA_CHECKING
        struct DataChecker
        {
            struct Error
            {
                float value;
                float tag_value;
                ExtrusionRole role;
            };

            std::string type;
            float threshold{ 0.01f };
            float last_tag_value{ 0.0f };
            unsigned int count{ 0 };
            std::vector<Error> errors;

            DataChecker(const std::string& type, float threshold)
                : type(type), threshold(threshold)
            {}

            void update(float value, ExtrusionRole role) {
                if (role != erCustom) {
                    ++count;
                    if (last_tag_value != 0.0f) {
                        if (std::abs(value - last_tag_value) / last_tag_value > threshold)
                            errors.push_back({ value, last_tag_value, role });
                    }
                }
            }

            void reset() { last_tag_value = 0.0f; errors.clear(); count = 0; }

            std::pair<float, float> get_min() const {
                float delta_min = FLT_MAX;
                float perc_min = 0.0f;
                for (const Error& e : errors) {
                    if (delta_min > e.value - e.tag_value) {
                        delta_min = e.value - e.tag_value;
                        perc_min = 100.0f * delta_min / e.tag_value;
                    }
                }
                return { delta_min, perc_min };
            }

            std::pair<float, float> get_max() const {
                float delta_max = -FLT_MAX;
                float perc_max = 0.0f;
                for (const Error& e : errors) {
                    if (delta_max < e.value - e.tag_value) {
                        delta_max = e.value - e.tag_value;
                        perc_max = 100.0f * delta_max / e.tag_value;
                    }
                }
                return { delta_max, perc_max };
            }

            void output() const {
                if (!errors.empty()) {
                    std::cout << type << ":\n";
                    std::cout << "Errors: " << errors.size() << " (" << 100.0f * float(errors.size()) / float(count) << "%)\n";
                    auto [min, perc_min] = get_min();
                    auto [max, perc_max] = get_max();
                    std::cout << "min: " << min << "(" << perc_min << "%) - max: " << max << "(" << perc_max << "%)\n";
                }
            }
        };
#endif // ENABLE_GCODE_VIEWER_DATA_CHECKING

    private:
        GCodeReader m_parser;

        EUnits m_units;
        EPositioningType m_global_positioning_type;
        EPositioningType m_e_local_positioning_type;
        std::vector<Vec3f> m_extruder_offsets;
        GCodeFlavor m_flavor;
        float       m_nozzle_volume;
        AxisCoords m_start_position; // mm
        AxisCoords m_end_position; // mm
        AxisCoords m_origin; // mm
        CachedPosition m_cached_position;
        bool m_wiping;
        bool m_flushing;
        float m_remaining_volume;

        //BBS: x, y offset for gcode generated
        double          m_x_offset{ 0 };
        double          m_y_offset{ 0 };
        //BBS: arc move related data
        EMovePathType m_move_path_type{ EMovePathType::Noop_move };
        Vec3f m_arc_center{ Vec3f::Zero() };    // mm
        std::vector<Vec3f> m_interpolation_points;

        unsigned int m_line_id;
        unsigned int m_last_line_id;
        float m_feedrate; // mm/s
        float m_width; // mm
        float m_height; // mm
        float m_forced_width; // mm
        float m_forced_height; // mm
        float m_mm3_per_mm;
        float m_fan_speed; // percentage
        ExtrusionRole m_extrusion_role;
        unsigned char m_extruder_id;
        unsigned char m_last_extruder_id;
        ExtruderColors m_extruder_colors;
        ExtruderTemps m_extruder_temps;
        int m_highest_bed_temp;
        float m_extruded_last_z;
        float m_first_layer_height; // mm
        float m_zero_layer_height; // mm
        bool m_processing_start_custom_gcode;
        unsigned int m_g1_line_id;
        unsigned int m_layer_id;
        CpColor m_cp_color;
        SeamsDetector m_seams_detector;
        OptionsZCorrector m_options_z_corrector;
        size_t m_last_default_color_id;
        bool m_spiral_vase_active;
#if ENABLE_GCODE_VIEWER_STATISTICS
        std::chrono::time_point<std::chrono::high_resolution_clock> m_start_time;
#endif // ENABLE_GCODE_VIEWER_STATISTICS

        enum class EProducer
        {
            Unknown,
            OrcaSlicer,
            Slic3rPE,
            Slic3r,
            SuperSlicer,
            Cura,
            Simplify3D,
            CraftWare,
            ideaMaker,
            KissSlicer
        };

        static const std::vector<std::pair<GCodeProcessor::EProducer, std::string>> Producers;
        EProducer m_producer;

        TimeProcessor m_time_processor;
        UsedFilaments m_used_filaments;

        GCodeProcessorResult m_result;
        static unsigned int s_result_id;

#if ENABLE_GCODE_VIEWER_DATA_CHECKING
        DataChecker m_mm3_per_mm_compare{ "mm3_per_mm", 0.01f };
        DataChecker m_height_compare{ "height", 0.01f };
        DataChecker m_width_compare{ "width", 0.01f };
#endif // ENABLE_GCODE_VIEWER_DATA_CHECKING

    public:
        GCodeProcessor();

        void apply_config(const PrintConfig& config);
        void enable_stealth_time_estimator(bool enabled);
        bool is_stealth_time_estimator_enabled() const {
            return m_time_processor.machines[static_cast<size_t>(PrintEstimatedStatistics::ETimeMode::Stealth)].enabled;
        }
        void enable_machine_envelope_processing(bool enabled) { m_time_processor.machine_envelope_processing_enabled = enabled; }
        void reset();

        const GCodeProcessorResult& get_result() const { return m_result; }
        GCodeProcessorResult&& extract_result() { return std::move(m_result); }

        // Load a G-code into a stand-alone G-code viewer.
        // throws CanceledException through print->throw_if_canceled() (sent by the caller as callback).
        void process_file(const std::string& filename, std::function<void()> cancel_callback = nullptr);

        // Streaming interface, for processing G-codes just generated by PrusaSlicer in a pipelined fashion.
        void initialize(const std::string& filename);
        void process_buffer(const std::string& buffer);
        void finalize(bool post_process);

        float get_time(PrintEstimatedStatistics::ETimeMode mode) const;
        float get_prepare_time(PrintEstimatedStatistics::ETimeMode mode) const;
        std::string get_time_dhm(PrintEstimatedStatistics::ETimeMode mode) const;
        std::vector<std::pair<CustomGCode::Type, std::pair<float, float>>> get_custom_gcode_times(PrintEstimatedStatistics::ETimeMode mode, bool include_remaining) const;

        std::vector<std::pair<EMoveType, float>> get_moves_time(PrintEstimatedStatistics::ETimeMode mode) const;
        std::vector<std::pair<ExtrusionRole, float>> get_roles_time(PrintEstimatedStatistics::ETimeMode mode) const;
        std::vector<float> get_layers_time(PrintEstimatedStatistics::ETimeMode mode) const;

        //BBS: set offset for gcode writer
        void set_xy_offset(double x, double y) { m_x_offset = x; m_y_offset = y; }

    private:
        void apply_config(const DynamicPrintConfig& config);
        void apply_config_simplify3d(const std::string& filename);
        void apply_config_superslicer(const std::string& filename);
        void process_gcode_line(const GCodeReader::GCodeLine& line, bool producers_enabled);

        // Process tags embedded into comments
        void process_tags(const std::string_view comment, bool producers_enabled);
        bool process_producers_tags(const std::string_view comment);
        bool process_bambuslicer_tags(const std::string_view comment);
        bool process_cura_tags(const std::string_view comment);
        bool process_simplify3d_tags(const std::string_view comment);
        bool process_craftware_tags(const std::string_view comment);
        bool process_ideamaker_tags(const std::string_view comment);
        bool process_kissslicer_tags(const std::string_view comment);

        bool detect_producer(const std::string_view comment);

        // Move
        void process_G0(const GCodeReader::GCodeLine& line);
        void process_G1(const GCodeReader::GCodeLine& line);
        void process_G2_G3(const GCodeReader::GCodeLine& line);

        // BBS: handle delay command
        void process_G4(const GCodeReader::GCodeLine& line);

        // Retract
        void process_G10(const GCodeReader::GCodeLine& line);

        // Unretract
        void process_G11(const GCodeReader::GCodeLine& line);

        // Set Units to Inches
        void process_G20(const GCodeReader::GCodeLine& line);

        // Set Units to Millimeters
        void process_G21(const GCodeReader::GCodeLine& line);

        // Firmware controlled Retract
        void process_G22(const GCodeReader::GCodeLine& line);

        // Firmware controlled Unretract
        void process_G23(const GCodeReader::GCodeLine& line);

        // Move to origin
        void process_G28(const GCodeReader::GCodeLine& line);

        // BBS
        void process_G29(const GCodeReader::GCodeLine& line);

        // Set to Absolute Positioning
        void process_G90(const GCodeReader::GCodeLine& line);

        // Set to Relative Positioning
        void process_G91(const GCodeReader::GCodeLine& line);

        // Set Position
        void process_G92(const GCodeReader::GCodeLine& line);

        // Sleep or Conditional stop
        void process_M1(const GCodeReader::GCodeLine& line);

        // Set extruder to absolute mode
        void process_M82(const GCodeReader::GCodeLine& line);

        // Set extruder to relative mode
        void process_M83(const GCodeReader::GCodeLine& line);

        // Set extruder temperature
        void process_M104(const GCodeReader::GCodeLine& line);

        // Set fan speed
        void process_M106(const GCodeReader::GCodeLine& line);

        // Disable fan
        void process_M107(const GCodeReader::GCodeLine& line);

        // Set tool (Sailfish)
        void process_M108(const GCodeReader::GCodeLine& line);

        // Set extruder temperature and wait
        void process_M109(const GCodeReader::GCodeLine& line);

        // Recall stored home offsets
        void process_M132(const GCodeReader::GCodeLine& line);

        // Set tool (MakerWare)
        void process_M135(const GCodeReader::GCodeLine& line);

        //BBS: Set bed temperature
        void process_M140(const GCodeReader::GCodeLine& line);

        //BBS: wait bed temperature
        void process_M190(const GCodeReader::GCodeLine& line);

        // Set max printing acceleration
        void process_M201(const GCodeReader::GCodeLine& line);

        // Set maximum feedrate
        void process_M203(const GCodeReader::GCodeLine& line);

        // Set default acceleration
        void process_M204(const GCodeReader::GCodeLine& line);

        // Advanced settings
        void process_M205(const GCodeReader::GCodeLine& line);

        // Klipper SET_VELOCITY_LIMIT
        void process_SET_VELOCITY_LIMIT(const GCodeReader::GCodeLine& line);

        // Set extrude factor override percentage
        void process_M221(const GCodeReader::GCodeLine& line);

        // BBS: handle delay command. M400 is defined by BBL only
        void process_M400(const GCodeReader::GCodeLine& line);

        // Repetier: Store x, y and z position
        void process_M401(const GCodeReader::GCodeLine& line);

        // Repetier: Go to stored position
        void process_M402(const GCodeReader::GCodeLine& line);

        // Set allowable instantaneous speed change
        void process_M566(const GCodeReader::GCodeLine& line);

        // Unload the current filament into the MK3 MMU2 unit at the end of print.
        void process_M702(const GCodeReader::GCodeLine& line);

        // Processes T line (Select Tool)
        void process_T(const GCodeReader::GCodeLine& line);
        void process_T(const std::string_view command);

        //BBS: different path_type is only used for arc move
        void store_move_vertex(EMoveType type, EMovePathType path_type = EMovePathType::Noop_move);

        void set_extrusion_role(ExtrusionRole role);

        float minimum_feedrate(PrintEstimatedStatistics::ETimeMode mode, float feedrate) const;
        float minimum_travel_feedrate(PrintEstimatedStatistics::ETimeMode mode, float feedrate) const;
        float get_axis_max_feedrate(PrintEstimatedStatistics::ETimeMode mode, Axis axis) const;
        float get_axis_max_acceleration(PrintEstimatedStatistics::ETimeMode mode, Axis axis) const;
        float get_axis_max_jerk(PrintEstimatedStatistics::ETimeMode mode, Axis axis) const;
        Vec3f get_xyz_max_jerk(PrintEstimatedStatistics::ETimeMode mode) const;
        float get_retract_acceleration(PrintEstimatedStatistics::ETimeMode mode) const;
        void  set_retract_acceleration(PrintEstimatedStatistics::ETimeMode mode, float value);
        float get_acceleration(PrintEstimatedStatistics::ETimeMode mode) const;
        void  set_acceleration(PrintEstimatedStatistics::ETimeMode mode, float value);
        float get_travel_acceleration(PrintEstimatedStatistics::ETimeMode mode) const;
        void  set_travel_acceleration(PrintEstimatedStatistics::ETimeMode mode, float value);
        float get_filament_load_time(size_t extruder_id);
        float get_filament_unload_time(size_t extruder_id);
        int   get_filament_vitrification_temperature(size_t extrude_id);
        void process_custom_gcode_time(CustomGCode::Type code);
        void process_filaments(CustomGCode::Type code);

        // Simulates firmware st_synchronize() call
        void simulate_st_synchronize(float additional_time = 0.0f);

        void update_estimated_times_stats();
        //BBS:
        void update_slice_warnings();
   };

} /* namespace Slic3r */

#endif /* slic3r_GCodeProcessor_hpp_ */

<|MERGE_RESOLUTION|>--- conflicted
+++ resolved
@@ -192,10 +192,6 @@
         std::vector<std::pair<float, std::pair<size_t, size_t>>> spiral_vase_layers;
         //BBS
         std::vector<SliceWarning> warnings;
-<<<<<<< HEAD
-        int nozzle_hrc;
-=======
->>>>>>> 63ee9207
         NozzleType nozzle_type;
         BedType bed_type = BedType::btCount;
 #if ENABLE_GCODE_VIEWER_STATISTICS
@@ -239,7 +235,6 @@
     class GCodeProcessor
     {
         static const std::vector<std::string> Reserved_Tags;
-        static const std::vector<std::string> Reserved_Tags_compatible;
         static const std::string Flush_Start_Tag;
         static const std::string Flush_End_Tag;
         static const std::map<NozzleType, int>Nozzle_Type_To_HRC;
@@ -261,13 +256,8 @@
             Total_Layer_Number_Placeholder
         };
 
-<<<<<<< HEAD
-        static const std::string& reserved_tag(ETags tag) { return s_IsBBLPrinter ? Reserved_Tags[static_cast<unsigned char>(tag)] : Reserved_Tags_compatible[static_cast<unsigned char>(tag)]; }
-        // checks the given gcode for reserved tags and returns true when finding the 1st (which is returned into found_tag) 
-=======
         static const std::string& reserved_tag(ETags tag) { return Reserved_Tags[static_cast<unsigned char>(tag)]; }
         // checks the given gcode for reserved tags and returns true when finding the 1st (which is returned into found_tag)
->>>>>>> 63ee9207
         static bool contains_reserved_tag(const std::string& gcode, std::string& found_tag);
         // checks the given gcode for reserved tags and returns true when finding any
         // (the first max_count found tags are returned into found_tag)
@@ -278,8 +268,6 @@
 
         static const float Wipe_Width;
         static const float Wipe_Height;
-
-        static bool s_IsBBLPrinter;
 
 #if ENABLE_GCODE_VIEWER_DATA_CHECKING
         static const std::string Mm3_Per_Mm_Tag;
@@ -681,7 +669,7 @@
         enum class EProducer
         {
             Unknown,
-            OrcaSlicer,
+            BambuStudio,
             Slic3rPE,
             Slic3r,
             SuperSlicer,
