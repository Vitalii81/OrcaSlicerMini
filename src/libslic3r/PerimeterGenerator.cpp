--- conflicted
+++ resolved
@@ -271,11 +271,7 @@
             Polylines remain_polines;
 
             //BBS: don't calculate overhang degree when enable fuzzy skin. It's unmeaning
-<<<<<<< HEAD
             if (perimeter_generator.config->overhang_speed_classic && perimeter_generator.config->enable_overhang_speed && perimeter_generator.config->fuzzy_skin == FuzzySkinType::None) {
-=======
-            if (perimeter_generator.config->enable_overhang_speed && perimeter_generator.config->fuzzy_skin == FuzzySkinType::None) {
->>>>>>> 71f2086f
                 for (auto it = lower_polygons_series->begin();
                     it != lower_polygons_series->end(); it++)
                 {
@@ -969,33 +965,10 @@
             if (is_outer_wall_first ||
                 //BBS: always print outer wall first when there indeed has brim.
                 (this->layer_id == 0 &&
-<<<<<<< HEAD
-                    this->object_config->brim_type == BrimType::btOuterOnly &&
-                    this->object_config->brim_width.value > 0))
-            {
-                if (this->config->wall_infill_order == WallInfillOrder::InnerOuterInnerInfill) {
-                    if (entities.entities.size() > 1) {
-                        std::vector<int> extPs;
-                        for (int i = 0; i < entities.entities.size(); ++i) {
-                            if (entities.entities[i]->role() == erExternalPerimeter)
-                                extPs.push_back(i);
-                        }
-                        for (int i = 0; i < extPs.size(); ++i) {
-                            if (extPs[i] == 0 || (i > 0 && extPs[i] - 1 == extPs[i - 1]))
-                                continue;
-                            std::swap(entities.entities[extPs[i]], entities.entities[extPs[i] - 1]);
-                        }
-                    }
-                }
-                else
-                    entities.reverse();
-            }
-=======
                  this->object_config->brim_type == BrimType::btOuterOnly &&
                  this->object_config->brim_width.value > 0))
                 entities.reverse();
-            //BBS. adjust wall generate seq
-            else if (this->print_config->wall_infill_order == WallInfillOrder::InnerOuterInnerInfill)
+            else if (this->config->wall_infill_order == WallInfillOrder::InnerOuterInnerInfill)
                 if (entities.entities.size() > 1){
                     int              last_outer=0;
                     int              outer = 0;
@@ -1005,7 +978,6 @@
                             last_outer = outer;
                         }
                 }
->>>>>>> 71f2086f
             // append perimeters for this slice as a collection
             if (! entities.empty())
                 this->loops->append(entities);
@@ -1349,7 +1321,7 @@
             }
         }
         // BBS. adjust wall generate seq
-        if (this->print_config->wall_infill_order == WallInfillOrder::InnerOuterInnerInfill)
+        if (this->config->wall_infill_order == WallInfillOrder::InnerOuterInnerInfill)
             if (ordered_extrusions.size() > 1) {
                 int last_outer = 0;
                 int outer      = 0;
