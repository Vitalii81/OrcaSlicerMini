--- conflicted
+++ resolved
@@ -60,12 +60,6 @@
 #define ENABLE_FIX_PREVIEW_OPTIONS_Z (1 && ENABLE_SEAMS_USING_MODELS && ENABLE_2_4_0_ALPHA2)
 // Enable replacing a missing file during reload from disk command
 #define ENABLE_RELOAD_FROM_DISK_REPLACE_FILE (1 && ENABLE_2_4_0_ALPHA2)
-<<<<<<< HEAD
-// Enable the fix for the detection of the out of bed state for sinking objects
-#define ENABLE_FIX_SINKING_OBJECT_OUT_OF_BED_DETECTION (1 && ENABLE_2_4_0_ALPHA2)
-// Enable detection of out of bed using the bed perimeter and other improvements
-#define ENABLE_OUT_OF_BED_DETECTION_IMPROVEMENTS (1 && ENABLE_FIX_SINKING_OBJECT_OUT_OF_BED_DETECTION)
-=======
 // Enable fixing the synchronization of seams with the horizontal slider in preview
 #define ENABLE_FIX_SEAMS_SYNCH (1 && ENABLE_2_4_0_ALPHA2)
 
@@ -77,7 +71,10 @@
 
 // Enable fixing loading of gcode files generated with SuperSlicer in GCodeViewer
 #define ENABLE_FIX_SUPERSLICER_GCODE_IMPORT (1 && ENABLE_2_4_0_ALPHA3)
->>>>>>> e67e2dad
+// Enable the fix for the detection of the out of bed state for sinking objects
+#define ENABLE_FIX_SINKING_OBJECT_OUT_OF_BED_DETECTION (1 && ENABLE_2_4_0_ALPHA3)
+// Enable detection of out of bed using the bed perimeter and other improvements
+#define ENABLE_OUT_OF_BED_DETECTION_IMPROVEMENTS (1 && ENABLE_FIX_SINKING_OBJECT_OUT_OF_BED_DETECTION)
 
 
 #endif // _prusaslicer_technologies_h_