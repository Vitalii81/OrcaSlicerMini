--- conflicted
+++ resolved
@@ -139,12 +139,9 @@
     GCode/GCodeProcessor.hpp
     GCode/AvoidCrossingPerimeters.cpp
     GCode/AvoidCrossingPerimeters.hpp
-<<<<<<< HEAD
     GCode/ExtrusionProcessor.hpp
-=======
     GCode/ConflictChecker.cpp
     GCode/ConflictChecker.hpp
->>>>>>> c3d20bf0
     GCode.cpp
     GCode.hpp
     GCodeReader.cpp
