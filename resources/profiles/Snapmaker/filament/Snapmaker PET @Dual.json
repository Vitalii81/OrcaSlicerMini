--- conflicted
+++ resolved
@@ -4,10 +4,6 @@
   "instantiation": "true",
   "name": "Snapmaker PET @Dual",
   "setting_id": "145337790",
-<<<<<<< HEAD
-  "inherits": "Snapmaker Dual PET @base"
-=======
   "inherits": "Snapmaker Dual PET @base",
   "compatible_printers": ""
->>>>>>> 9f77a41c
 }