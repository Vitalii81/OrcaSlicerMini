--- conflicted
+++ resolved
@@ -14,10 +14,7 @@
     ],
 	"filament_flow_ratio": [
       "0.98"
-<<<<<<< HEAD
-=======
 	  ],
->>>>>>> f54090ad
   "slow_down_layer_time": [
       "8"
   ],
