--- conflicted
+++ resolved
@@ -1,18 +1,10 @@
 {
     "type": "filament",
-<<<<<<< HEAD
-    "setting_id": "GFSS98_01",
-    "name": "Generic HIPS @BBL X1C 0.2 nozzle",
-    "from": "system",
-    "instantiation": "true",
-    "inherits": "Generic HIPS @base",
-=======
     "name": "Generic HIPS @BBL X1C 0.2 nozzle",
     "inherits": "Generic HIPS @base",
     "from": "system",
     "setting_id": "GFSS98_01",
     "instantiation": "true",
->>>>>>> f5976665
     "filament_max_volumetric_speed": [
         "0.5"
     ],
@@ -21,10 +13,5 @@
         "Bambu Lab X1 0.2 nozzle",
         "Bambu Lab P1P 0.2 nozzle",
         "Bambu Lab P1S 0.2 nozzle"
-<<<<<<< HEAD
-    ],
-    "version": "01.07.00.18"
-=======
     ]
->>>>>>> f5976665
 }