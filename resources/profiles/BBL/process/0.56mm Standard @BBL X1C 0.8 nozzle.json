--- conflicted
+++ resolved
@@ -1,26 +1,13 @@
 {
     "type": "process",
-<<<<<<< HEAD
-    "setting_id": "GP035",
-    "name": "0.56mm Standard @BBL X1C 0.8 nozzle",
-    "from": "system",
-    "instantiation": "true",
-    "inherits": "fdm_process_bbl_0.56_nozzle_0.8",
-=======
     "name": "0.56mm Standard @BBL X1C 0.8 nozzle",
     "inherits": "fdm_process_bbl_0.56_nozzle_0.8",
     "from": "system",
     "setting_id": "GP035",
     "instantiation": "true",
->>>>>>> f5976665
     "compatible_printers": [
         "Bambu Lab X1 Carbon 0.8 nozzle",
         "Bambu Lab X1 0.8 nozzle",
         "Bambu Lab P1S 0.8 nozzle"
-<<<<<<< HEAD
-    ],
-    "version": "01.07.00.18"
-=======
     ]
->>>>>>> f5976665
 }