--- conflicted
+++ resolved
@@ -1,26 +1,13 @@
 {
     "type": "process",
-<<<<<<< HEAD
-    "setting_id": "GP029",
-    "name": "0.24mm Standard @BBL X1C 0.6 nozzle",
-    "from": "system",
-    "instantiation": "true",
-    "inherits": "fdm_process_bbl_0.24_nozzle_0.6",
-=======
     "name": "0.24mm Standard @BBL X1C 0.6 nozzle",
     "inherits": "fdm_process_bbl_0.24_nozzle_0.6",
     "from": "system",
     "setting_id": "GP029",
     "instantiation": "true",
->>>>>>> f5976665
     "compatible_printers": [
         "Bambu Lab X1 Carbon 0.6 nozzle",
         "Bambu Lab X1 0.6 nozzle",
         "Bambu Lab P1S 0.6 nozzle"
-<<<<<<< HEAD
-    ],
-    "version": "01.07.00.18"
-=======
     ]
->>>>>>> f5976665
 }